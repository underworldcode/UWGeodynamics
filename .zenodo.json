--- conflicted
+++ resolved
@@ -68,11 +68,7 @@
         {
             "name": "Ben Knight",
             "affiliation": "Monash University",
-<<<<<<< HEAD
-            "orcid": ""
-=======
             "orcid": "0000-0001-7919-2575"
->>>>>>> 20ce35c4
         }  
         {
             "name": "Neng Lu",
