--- conflicted
+++ resolved
@@ -7,15 +7,11 @@
 import re
 
 MAJOR               = 2
-<<<<<<< HEAD
+
 MINOR               = 11
 MICRO               = 0
 ISRELEASED          = False
-=======
-MINOR               = 10
-MICRO               = 2
-ISRELEASED          = True
->>>>>>> e99e225d
+
 VERSION             = '%d.%d.%d' % (MAJOR, MINOR, MICRO)
 
 here = path.abspath(path.dirname(__file__))
