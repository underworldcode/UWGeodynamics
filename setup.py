--- conflicted
+++ resolved
@@ -7,15 +7,9 @@
 import re
 
 MAJOR               = 2
-
-<<<<<<< HEAD
-MINOR               = 12
-MICRO               = 4
-ISRELEASED          = True
-=======
 MINOR               = 13
 MICRO               = 0
->>>>>>> 678f49e2
+
 
 ISRELEASED          = False
 VERSION             = '%d.%d.%d' % (MAJOR, MINOR, MICRO)
