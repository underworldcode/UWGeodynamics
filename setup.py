# Always prefer setuptools over distutils
from setuptools import setup, find_packages
# To use a consistent encoding
from codecs import open
import os
import subprocess
from os import path

<<<<<<< HEAD
MAJOR               = 0
MINOR               = 9
MICRO               = 9
ISRELEASED          = False
VERSION             = '%d.%d.%db' % (MAJOR, MINOR, MICRO)
=======
MAJOR               = 1
MINOR               = 0
MICRO               = 0
ISRELEASED          = True
VERSION             = '%d.%d.%d' % (MAJOR, MINOR, MICRO)
>>>>>>> ca62e201

here = path.abspath(path.dirname(__file__))

# Get the long description from the README file
with open(path.join(here, 'README'), encoding='utf-8') as f:
    long_description = f.read()


# Write the default uwgeodynamics file
with open('uwgeodynamicsrc.template') as fd:
    template = fd.read()
with open('UWGeodynamics/uwgeo-data/uwgeodynamicsrc', 'w') as fd:
    fd.write(template)


# Return the git revision as a string
def git_version():
    def _minimal_ext_cmd(cmd):
        # construct minimal environment
        env = {}
        for k in ['SYSTEMROOT', 'PATH']:
            v = os.environ.get(k)
            if v is not None:
                env[k] = v
        # LANGUAGE is used on win32
        env['LANGUAGE'] = 'C'
        env['LANG'] = 'C'
        env['LC_ALL'] = 'C'
        out = subprocess.Popen(cmd, stdout = subprocess.PIPE, env=env).communicate()[0]
        return out

    try:
        out = _minimal_ext_cmd(['git', 'rev-parse', 'HEAD'])
        GIT_REVISION = out.strip().decode('ascii')
    except OSError:
        GIT_REVISION = "Unknown"

    try:
        out = _minimal_ext_cmd(['git', 'rev-parse','--abbrev-ref', 'HEAD'])
        GIT_BRANCH = out.strip().decode('ascii')
    except OSError:
        GIT_BRANCH = "Unknown"

    return GIT_REVISION, GIT_BRANCH

def get_version_info():
    # Adding the git rev number needs to be done inside write_version_py(),
    # otherwise the import of numpy.version messes up the build under Python 3.
    FULLVERSION = VERSION
    if os.path.exists('.git'):
        GIT_REVISION, GIT_BRANCH = git_version()
    elif os.path.exists('UWGeodynamics/version.py'):
        # must be a source distribution, use existing version file
        try:
            from UWGeodynamics.version import git_revision as GIT_REVISION
        except ImportError:
            raise ImportError("Unable to import git_revision. Try removing " \
                              "UWGeodynamics/version.py and the build directory " \
                              "before building.")
        try:
            from UWGeodynamics.version import git_branch as GIT_BRANCH
        except ImportError:
            raise ImportError("Unable to import git_branch. Try removing " \
                              "UWGeodynamics/version.py and the build directory " \
                              "before building.")
    else:
        GIT_REVISION = "Unknown"
        GIT_BRANCH = "Unknown"

    if not ISRELEASED:
        FULLVERSION += "-dev-" + GIT_REVISION[:7] + "(" + GIT_BRANCH + ")"

    return FULLVERSION, GIT_REVISION


def write_version_py(filename='UWGeodynamics/version.py'):
    cnt = """
# THIS FILE IS GENERATED FROM UWGeodynamics SETUP.PY
#
short_version = '%(version)s'
version = '%(version)s'
full_version = '%(full_version)s'
git_revision = '%(git_revision)s'
release = %(isrelease)s

if not release:
    version = full_version
"""
    FULLVERSION, GIT_REVISION = get_version_info()

    try:
        a = open(filename, 'w')
        a.write(cnt % {'version': VERSION,
                       'full_version': FULLVERSION,
                       'git_revision': GIT_REVISION,
                       'isrelease': str(ISRELEASED)})
    finally:
        a.close()

write_version_py()

# Arguments marked as "Required" below must be included for upload to PyPI.
# Fields marked as "Optional" may be commented out.

setup(
    # This is the name of your project. The first time you publish this
    # package, this name will be registered for you. It will determine how
    # users can install this project, e.g.:
    #
    # $ pip install sampleproject
    #
    # And where it will live on PyPI: https://pypi.org/project/sampleproject/
    #
    # There are some restrictions on what makes a valid project name
    # specification here:
    # https://packaging.python.org/specifications/core-metadata/#name
    name='UWGeodynamics',  # Required

    # Versions should comply with PEP 440:
    # https://www.python.org/dev/peps/pep-0440/
    #
    # For a discussion on single-sourcing the version across setup.py and the
    # project code, see
    # https://packaging.python.org/en/latest/single_source_version.html
    version=VERSION,  # Required

    # This is a one-line description or tagline of what your project does. This
    # corresponds to the "Summary" metadata field:
    # https://packaging.python.org/specifications/core-metadata/#summary
    description='Underworld Geodynamics wrapper',  # Required

    # This is an optional longer description of your project that represents
    # the body of text which users will see when they visit PyPI.
    #
    # Often, this is the same as your README, so you can just read it in from
    # that file directly (as we have already done above)
    #
    # This field corresponds to the "Description" metadata field:
    # https://packaging.python.org/specifications/core-metadata/#description-optional
    long_description=long_description,  # Optional

    # This should be a valid link to your project's main homepage.
    #
    # This field corresponds to the "Home-Page" metadata field:
    # https://packaging.python.org/specifications/core-metadata/#home-page-optional
    url='https://github.com/rbeucher/UWGeodynamics.git',  # Optional

    # This should be your name or the name of the organization which owns the
    # project.
    author='Romain Beucher',  # Optional

    # This should be a valid email address corresponding to the author listed
    # above.
    author_email='romain.beucher@unimelb.edu.au',  # Optional

    # Classifiers help users find your project by categorizing it.
    #
    # For a list of valid classifiers, see
    # https://pypi.python.org/pypi?%3Aaction=list_classifiers
    classifiers=[  # Optional
        # How mature is this project? Common values are
        #   3 - Alpha
        #   4 - Beta
        #   5 - Production/Stable
        'Development Status :: 4 - Beta',

        # Indicate who your project is intended for
        'Intended Audience :: Developers',
        'Topic :: Software Development :: Build Tools',

        # Pick your license as you wish (should match "license" above)
        'License :: OSI Approved :: GNU General Public License v3 or later (GPLv3+)',

        # Specify the Python versions you support here. In particular, ensure
        # that you indicate whether you support Python 2, Python 3 or both.
        'Programming Language :: Python :: 2',
        'Programming Language :: Python :: 2.7',
        'Programming Language :: Python :: 3.3',
        'Programming Language :: Python :: 3.4',
        'Programming Language :: Python :: 3.5',
        'Programming Language :: Python :: 3.6',
        'Programming Language :: Python :: 3.7',
    ],

    # This field adds keywords for your project which will appear on the
    # project page. What does your project relate to?
    #
    # Note that this is a string of words separated by whitespace, not a list.
    keywords='geodynamics Underworld geophysics geology',  # Optional

    # You can just specify package directories manually here if your project is
    # simple. Or you can use find_packages().
    #
    # Alternatively, if you just want to distribute a single Python file, use
    # the `py_modules` argument instead as follows, which will expect a file
    # called `my_module.py` to exist:
    #
    #   py_modules=["my_module"],
    #
    packages=find_packages(exclude=['contrib', 'docs', 'tests']),  # Required

    # This field lists other packages that your project depends on to run.
    # Any package you put here will be installed by pip when your project is
    # installed, so they must be valid existing projects.
    #
    # For an analysis of "install_requires" vs pip's requirements files see:
    # https://packaging.python.org/en/latest/requirements.html
    install_requires=['pint', 'numpy', 'scipy', 'pyshp'],  # Optional

    # List additional groups of dependencies here (e.g. development
    # dependencies). Users will be able to install these using the "extras"
    # syntax, for example:
    #
    #   $ pip install sampleproject[dev]
    #
    # Similar to `install_requires` above, these must be valid existing
    # projects.
    #extras_require={  # Optional
    #    'dev': ['check-manifest'],
    #    'test': ['coverage'],
    #},

    # If there are data files included in your packages that need to be
    # installed, specify them here.
    #
    # If using Python 2.6 or earlier, then these have to be included in
    # MANIFEST.in as well.
    package_data={
        'UWGeodynamics': ['ressources/*', 'uwgeo-data/*'],
    },

    # Although 'package_data' is the preferred approach, in some case you may
    # need to place data files outside of your packages. See:
    # http://docs.python.org/3.4/distutils/setupscript.html#installing-additional-files
    #
    # In this case, 'data_file' will be installed into '<sys.prefix>/my_data'
    # data_files=[('examples', ['./examples/*']),
    #            ('tutorials', ['./tutorials/*']),
    #            ('manual', ['./manual/*'])],  # Optional

    include_package_data=True,
    # To provide executable scripts, use entry points in preference to the
    # "scripts" keyword. Entry points provide cross-platform support and allow
    # `pip` to create the appropriate form of executable for the target
    # platform.
    #
    # For example, the following would provide a command called `sample` which
    # executes the function `main` from this package when invoked:
    entry_points={  # Optional
        'console_scripts': [
            'UW_to_ASCII=UWGeodynamics.utilities:main',
        ],
    },
)<|MERGE_RESOLUTION|>--- conflicted
+++ resolved
@@ -6,19 +6,11 @@
 import subprocess
 from os import path
 
-<<<<<<< HEAD
-MAJOR               = 0
-MINOR               = 9
-MICRO               = 9
-ISRELEASED          = False
-VERSION             = '%d.%d.%db' % (MAJOR, MINOR, MICRO)
-=======
 MAJOR               = 1
 MINOR               = 0
 MICRO               = 0
 ISRELEASED          = True
 VERSION             = '%d.%d.%d' % (MAJOR, MINOR, MICRO)
->>>>>>> ca62e201
 
 here = path.abspath(path.dirname(__file__))
 
