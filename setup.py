from setuptools import setup, find_packages
# To use a consistent encoding
from codecs import open
import os
import subprocess
from os import path
import re

MAJOR               = 2

<<<<<<< HEAD
MINOR               = 11
=======
MINOR               = 12
>>>>>>> 5232d063
MICRO               = 0
ISRELEASED          = False

VERSION             = '%d.%d.%d' % (MAJOR, MINOR, MICRO)

here = path.abspath(path.dirname(__file__))

# Get the long description from the README file
with open(path.join(here, 'README.md'), encoding='utf-8') as f:
    long_description = f.read()

long_description = re.sub(r"\[image\]\(", "[image](https://raw.githubusercontent.com/underworldcode/UWGeodynamics/master/", long_description)

# Write the default uwgeodynamics file
with open('docs/uwgeodynamicsrc.template') as fd:
    template = fd.read()

with open('UWGeodynamics/uwgeo-data/uwgeodynamicsrc', 'w') as fd:
    fd.write(template)


# Return the git revision as a string
def git_version():
    def _minimal_ext_cmd(cmd):
        # construct minimal environment
        env = {}
        for k in ['SYSTEMROOT', 'PATH']:
            v = os.environ.get(k)
            if v is not None:
                env[k] = v
        # LANGUAGE is used on win32
        env['LANGUAGE'] = 'C'
        env['LANG'] = 'C'
        env['LC_ALL'] = 'C'
        out = subprocess.Popen(cmd, stdout = subprocess.PIPE, env=env).communicate()[0]
        return out

    try:
        out = _minimal_ext_cmd(['git', 'rev-parse', 'HEAD'])
        GIT_REVISION = out.strip().decode('ascii')
    except OSError:
        GIT_REVISION = "Unknown"

    try:
        out = _minimal_ext_cmd(['git', 'rev-parse','--abbrev-ref', 'HEAD'])
        GIT_BRANCH = out.strip().decode('ascii')
    except OSError:
        GIT_BRANCH = "Unknown"

    return GIT_REVISION, GIT_BRANCH

def get_version_info():
    # Adding the git rev number needs to be done inside write_version_py(),
    # otherwise the import of numpy.version messes up the build under Python 3.
    FULLVERSION = VERSION
    if os.path.exists('.git'):
        GIT_REVISION, GIT_BRANCH = git_version()
    elif os.path.exists('UWGeodynamics/version.py'):
        # must be a source distribution, use existing version file
        try:
            from UWGeodynamics.version import git_revision as GIT_REVISION
        except ImportError:
            raise ImportError("Unable to import git_revision. Try removing " \
                              "UWGeodynamics/version.py and the build directory " \
                              "before building.")
        try:
            from UWGeodynamics.version import git_branch as GIT_BRANCH
        except ImportError:
            raise ImportError("Unable to import git_branch. Try removing " \
                              "UWGeodynamics/version.py and the build directory " \
                              "before building.")
    else:
        GIT_REVISION = "Unknown"
        GIT_BRANCH = "Unknown"

    if not ISRELEASED:
        FULLVERSION += "-dev-" + GIT_REVISION[:7] + "(" + GIT_BRANCH + ")"

    return FULLVERSION, GIT_REVISION

def write_version_py(filename='UWGeodynamics/version.py'):
    cnt = """
# THIS FILE IS GENERATED FROM UWGeodynamics SETUP.PY
#
short_version = '%(version)s'
version = '%(version)s'
full_version = '%(full_version)s'
git_revision = '%(git_revision)s'
release = %(isrelease)s

if not release:
    version = full_version
"""
    FULLVERSION, GIT_REVISION = get_version_info()

    try:
        a = open(filename, 'w')
        a.write(cnt % {'version': VERSION,
                       'full_version': FULLVERSION,
                       'git_revision': GIT_REVISION,
                       'isrelease': str(ISRELEASED)})
    finally:
        a.close()

write_version_py()

# Arguments marked as "Required" below must be included for upload to PyPI.
# Fields marked as "Optional" may be commented out.

setup(
    # This is the name of your project. The first time you publish this
    # package, this name will be registered for you. It will determine how
    # users can install this project, e.g.:
    #
    # $ pip install sampleproject
    #
    # And where it will live on PyPI: https://pypi.org/project/sampleproject/
    #
    # There are some restrictions on what makes a valid project name
    # specification here:
    # https://packaging.python.org/specifications/core-metadata/#name
    name='UWGeodynamics',  # Required

    # Versions should comply with PEP 440:
    # https://www.python.org/dev/peps/pep-0440/
    #
    # For a discussion on single-sourcing the version across setup.py and the
    # project code, see
    # https://packaging.python.org/en/latest/single_source_version.html
    version=VERSION,  # Required

    # This is a one-line description or tagline of what your project does. This
    # corresponds to the "Summary" metadata field:
    # https://packaging.python.org/specifications/core-metadata/#summary
    description='Underworld Geodynamics wrapper',  # Required

    # This is an optional longer description of your project that represents
    # the body of text which users will see when they visit PyPI.
    #
    # Often, this is the same as your README, so you can just read it in from
    # that file directly (as we have already done above)
    #
    # This field corresponds to the "Description" metadata field:
    # https://packaging.python.org/specifications/core-metadata/#description-optional
    long_description=long_description,  # Optional
    long_description_content_type="text/markdown",

    # This should be a valid link to your project's main homepage.
    #
    # This field corresponds to the "Home-Page" metadata field:
    # https://packaging.python.org/specifications/core-metadata/#home-page-optional
    url='https://github.com/rbeucher/UWGeodynamics.git',  # Optional

    # This should be your name or the name of the organization which owns the
    # project.
    author='Romain Beucher',  # Optional

    # This should be a valid email address corresponding to the author listed
    # above.
    author_email='romain.beucher@anu.edu.au',  # Optional

    # Classifiers help users find your project by categorizing it.
    #
    # For a list of valid classifiers, see
    # https://pypi.python.org/pypi?%3Aaction=list_classifiers
    classifiers=[  # Optional
        # How mature is this project? Common values are
        #   3 - Alpha
        #   4 - Beta
        #   5 - Production/Stable
        'Development Status :: 5 - Production/Stable',

        # Indicate who your project is intended for
        'Intended Audience :: Developers',
        'Topic :: Software Development :: Build Tools',

        # Pick your license as you wish (should match "license" above)
        'License :: OSI Approved :: GNU General Public License v3 or later (GPLv3+)',

        # Specify the Python versions you support here. In particular, ensure
        # that you indicate whether you support Python 2, Python 3 or both.
        'Programming Language :: Python :: 3.3',
        'Programming Language :: Python :: 3.4',
        'Programming Language :: Python :: 3.5',
        'Programming Language :: Python :: 3.6',
        'Programming Language :: Python :: 3.7',
        'Programming Language :: Python :: 3.8',
        'Programming Language :: Python :: 3.9',
    ],

    # This field adds keywords for your project which will appear on the
    # project page. What does your project relate to?
    #
    # Note that this is a string of words separated by whitespace, not a list.
    keywords='geodynamics Underworld geophysics geology',  # Optional

    # You can just specify package directories manually here if your project is
    # simple. Or you can use find_packages().
    #
    # Alternatively, if you just want to distribute a single Python file, use
    # the `py_modules` argument instead as follows, which will expect a file
    # called `my_module.py` to exist:
    #
    #   py_modules=["my_module"],
    #
    packages=find_packages(exclude=['contrib', 'docs', 'tests']),  # Required

    # This field lists other packages that your project depends on to run.
    # Any package you put here will be installed by pip when your project is
    # installed, so they must be valid existing projects.
    #
    # For an analysis of "install_requires" vs pip's requirements files see:
    # https://packaging.python.org/en/latest/requirements.html
    install_requires=['pint', 'numpy', 'scipy'],  # Optional

    # List additional groups of dependencies here (e.g. development
    # dependencies). Users will be able to install these using the "extras"
    # syntax, for example:
    #
    #   $ pip install sampleproject[dev]
    #
    # Similar to `install_requires` above, these must be valid existing
    # projects.
    #extras_require={  # Optional
    #    'dev': ['check-manifest'],
    #    'test': ['coverage'],
    #},

    # If there are data files included in your packages that need to be
    # installed, specify them here.
    #
    # If using Python 2.6 or earlier, then these have to be included in
    # MANIFEST.in as well.
    package_data={
        'UWGeodynamics': ['ressources/*', 'uwgeo-data/*'],
    },

    # Although 'package_data' is the preferred approach, in some case you may
    # need to place data files outside of your packages. See:
    # http://docs.python.org/3.4/distutils/setupscript.html#installing-additional-files
    #
    # In this case, 'data_file' will be installed into '<sys.prefix>/my_data'
    # data_files=[('examples', ['./examples/*']),
    #            ('tutorials', ['./tutorials/*']),
    #            ('manual', ['./manual/*'])],  # Optional

    include_package_data=True,
    # To provide executable scripts, use entry points in preference to the
    # "scripts" keyword. Entry points provide cross-platform support and allow
    # `pip` to create the appropriate form of executable for the target
    # platform.
    #
    # For example, the following would provide a command called `sample` which
    # executes the function `main` from this package when invoked:
    entry_points={  # Optional
        'console_scripts': [
            'UW_to_ASCII=UWGeodynamics.utilities:main',
        ],
    },
)<|MERGE_RESOLUTION|>--- conflicted
+++ resolved
@@ -8,11 +8,7 @@
 
 MAJOR               = 2
 
-<<<<<<< HEAD
-MINOR               = 11
-=======
 MINOR               = 12
->>>>>>> 5232d063
 MICRO               = 0
 ISRELEASED          = False
 
