--- conflicted
+++ resolved
@@ -15,11 +15,7 @@
 The UWGeodynamics is inspired by the [Lithospheric Modelling Recipe (LMR)](https://github.com/LukeMondy/lithospheric_modelling_recipe) originally developed by
 Luke Mondy, Guillaume Duclaux and Patrice Rey for Underworld 1. 
 Some of the naming conventions have been reused to facilitate the transition from LMR.
-<<<<<<< HEAD
-The Rheological libraries are also taken from LMR.
-=======
 The Rheological libraries is also taken from LMR.
->>>>>>> 8fb1867f
 
 As we think the low-level interface is more flexible, and in so allows for more complex models,
 we strongly encourage users to explore and break the High Level functions.
