try:
    from .linkage import SPM
except:
    pass

import underworld.function as fn
from scaling import nonDimensionalize as nd

import numpy as np
from scipy.linalg import solve as linSolve
import scipy.signal as sig
from scipy.interpolate import interp1d
from mpi4py import MPI
comm = MPI.COMM_WORLD
CPUsize = comm.Get_size()

class Badlands(object):
    """ A wrapper class for Badlands Linkage"""

    def __init__(self, airIndex,
                 sedimentIndex, XML, resolution, checkpoint_interval,
<<<<<<< HEAD
                 surfElevation=0., verbose=True, Model=None, timeField=None):
=======
                 surfElevation=0., verbose=True, Model=None, restartFolder=None,
                 restartStep=None, timeField=None):
>>>>>>> 711446ca

        self.airIndex = airIndex
        self.sedimentIndex = sedimentIndex
        self.XML = XML
        self.resolution = resolution
        self.checkpoint_interval = checkpoint_interval
        self.surfElevation = surfElevation
        self.verbose = verbose
        self.restartFolder = restartFolder
        self.restartStep = restartStep

        self.timeField = timeField
        self.Model = Model
        return

    @property
    def Model(self):
        return self._Model

    @Model.setter
    def Model(self, value):
        self._Model = value
        if value:
            self._init_Badlands()

    def _init_Badlands(self):
        self.mesh = self._Model.mesh
        self.velocityField = self._Model.velocityField
        self.swarm = self._Model.swarm
        self.materialField = self._Model.materialField

        self._BadlandsModel = SPM(self.mesh, self.velocityField, self.swarm,
                                 self.materialField, self.airIndex, self.sedimentIndex,
                                 self.XML, nd(self.resolution),
                                 nd(self.checkpoint_interval),
                                 nd(self.surfElevation), self.verbose,
                                 self.restartFolder, self.restartStep)
        return

    def solve(self, dt):
        self._BadlandsModel.solve(dt)
        return


class ErosionThreshold(object):

    def __init__(self, swarm=None, materialIndexField=None,
                 air=None, sediment=None, threshold=None):

        self.materialIndexField = materialIndexField
        self.swarm = swarm
        self.threshold = threshold
        self.air = air
        self.sediment = sediment


        materialMap = {}
        for material in air:
            materialMap[material.index] = 1.0

        isAirMaterial = fn.branching.map(fn_key=materialIndexField, mapping=materialMap, fn_default=0.0)

        belowthreshold = [(((isAirMaterial < 0.5) & (fn.input()[1] > nd(threshold))), air[0].index),
                         (True, materialIndexField)]

        self._fn = fn.branching.conditional(belowthreshold)

    def solve(self, dt):
        self.materialIndexField.data[:] = self._fn.evaluate(self.swarm)
        return


class SedimentationThreshold(object):

    def __init__(self, swarm=None, materialIndexField=None,
                 air=None, sediment=None, threshold=None, timeField=None):

        self.materialIndexField = materialIndexField
        self.timeField = timeField
        self.swarm = swarm
        self.air = air
        self.sediment = sediment
        self.threshold = threshold

        materialMap = {}
        for material in air:
            materialMap[material.index] = 1.0

        isAirMaterial = fn.branching.map(fn_key=materialIndexField, mapping=materialMap, fn_default=0.0)

        belowthreshold = [(((isAirMaterial > 0.5) & (fn.input()[1] < nd(threshold))), 0.),
                         (True, 1.)]

        self._change_material = fn.branching.conditional(belowthreshold)

        conditions = [(self._change_material < 0.5, sediment[0].index),
                      (True, materialIndexField)]

        self._fn = fn.branching.conditional(conditions)

    def solve(self, dt):

        if self.timeField:
            fn = self._change_material * self.timeField
            self.timeField.data[...] = fn.evaluate(self.swarm)

        self.materialIndexField.data[:] = self._fn.evaluate(self.swarm)

        return


class ErosionAndSedimentationThreshold(object):

    def __init__(self, swarm=None, materialIndexField=None,
                 air=None, sediment=None, threshold=None, timeField=None):

        self.materialIndexField = materialIndexField
        self.timeField = timeField
        self.swarm = swarm
        self.air = air
        self.sediment = sediment
        self.threshold = threshold

        materialMap = {}
        for material in air:
            materialMap[material.index] = 1.0

        isAirMaterial = fn.branching.map(fn_key=materialIndexField, mapping=materialMap, fn_default=0.0)

        sedimentation = [(((isAirMaterial > 0.5) & (fn.input()[1] < nd(threshold))), 0.),
                         (True, 1.0)]

        self._sedimented = fn.branching.conditional(sedimentation)

        conditions = [(self._sedimented < 0.5, sediment[0].index),
                      (True, materialIndexField)]

        erosion = [(((isAirMaterial < 0.5) & (fn.input()[1] > nd(threshold))), sediment[0].index),
                         (True, materialIndexField)]

        self._fn1 = fn.branching.conditional(conditions)
        self._fn2 = fn.branching.conditional(erosion)

    def solve(self, dt):

        if self.timeField:
            fn = self._sedimented * self.timeField
            self.timeField.data[...] = fn.evaluate(self.swarm)

        self.materialIndexField.data[:] = self._fn1.evaluate(self.swarm)
        self.materialIndexField.data[:] = self._fn2.evaluate(self.swarm)

        return

class BasicHillSlopeDiffsuion2d(object):
    def __init__(self,
                 Model=None,
                 airIndex=None,
                 sedimentIndex=None,
                 diffusivity=None,
                 interfaceHeight=0.,
                 timeField=None,
                 filterTopo=False,
                 verbose=True):

        # Create references to Model variables
        self.materialField = Model.materialField
        self.airIndex = airIndex
        self.sedimentIndex = sedimentIndex
        self.Ks = diffusivity
        self.mesh = Model.mesh
        self.velocityField = Model.velocityField
        self.swarm = Model.swarm
        self.minX = nd(Model.minCoord[0])
        self.maxX = nd(Model.maxCoord[0])

        # Define the number of topographic markers, 4 times the Model mesh resolution
        self.topoNum = 4 * Model.elementRes[0] + 1
        self.topostp = (self.maxX - self.minX) / (self.topoNum - 1)

        # initiate the 1d FCT Grid for topographic diffusion
        self.gridt = np.zeros((6, self.topoNum))
        self.gridt[0, :] = np.linspace(self.minX, self.maxX, self.topoNum)
        self.gridt[1, :] = nd(interfaceHeight)
        self.filterTopo = filterTopo
        self.verbose = verbose

    def SurfaceVeloEval(self, mesh=None, velocityField=None):

        minX = self.minX
        maxX = self.maxX

        self.gridt[3:6, :] = 0.0

        tmp = np.where(
            (self.gridt[0, :] >= minX) & (self.gridt[0, :] <= maxX) &
            (self.gridt[0, :] >= mesh.data[0:mesh.nodesLocal, 0].min()) &
            (self.gridt[0, :] <= mesh.data[0:mesh.nodesLocal, 0].max())
            & (self.gridt[1, :] <= mesh.data[0:mesh.nodesLocal, 1].max()))[0]

        if len(tmp) > 0:
            tmp2 = velocityField.evaluate(np.squeeze(self.gridt[0:2, tmp]).T)
            self.gridt[3, tmp] = tmp2.T[0, :]
            self.gridt[4, tmp] = tmp2.T[1, :]

            tmp = np.where(
                (self.gridt[0, :] > minX) & (self.gridt[0, :] < maxX) &
                ((self.gridt[0, :] == mesh.data[0:mesh.nodesLocal, 0].min())
                 | (self.gridt[0, :] == mesh.data[0:mesh.nodesLocal, 0].max()))
            )[0]
            # boundary between two cpus, there velocity is reduced
            if len(tmp) > 0:
                # import ipdb; ipdb.set_trace()
                print 'hgn', tmp, self.gridt[0:2, tmp], np.squeeze(
                    self.gridt[0:2, tmp]).T
                if len(tmp) == 1:
                    tmp2 = velocityField.evaluate((self.gridt[0, tmp][0],
                                                   self.gridt[1, tmp][0]))
                else:
                    tmp2 = velocityField.evaluate(
                        np.squeeze(self.gridt[0:2, tmp]).T)
                self.gridt[3, tmp] = tmp2.T[0, :] / 2.
                self.gridt[4, tmp] = tmp2.T[1, :] / 2.

    def SurfaceProcess(self, dt):

        Ks = self.Ks
        topoNum = self.topoNum
        topostp = self.topostp
        minX = self.minX
        maxX = self.maxX
        # refer to Collision.m in Chapter_17 of Gerya_numerical_geodynamics book
        # first advect topography vertically
        # and diffuse topography (downhill diffusion)
        L = np.zeros((topoNum, topoNum))
        R = np.zeros((topoNum, 1))
        # first point: symmetry
        L[0, 0] = 1.
        L[0, 1] = -1.
        R[0] = 0.0
        # from IPython.core.debugger import Tracer; Tracer()()
        # Intermediate Points
        K2 = Ks * dt / topostp**2
        for i1 in range(1, topoNum - 1):
            # Internal points
            if (self.gridt[0, i1] >= minX and self.gridt[0, i1] <= maxX):
                L[i1, i1 - 1] = -K2
                L[i1, i1] = 1 + 2 * K2
                L[i1, i1 + 1] = -K2
                R[i1] = self.gridt[1, i1] + self.gridt[4, i1] * dt
            else:
                # left of the left boundary
                if (self.gridt[0, i1] < minX):
                    L[i1, i1] = 1.
                    L[i1, i1 + 1] = -1.
                    R[i1] = 0

                # right of the right boundary
                if (self.gridt[0, i1] > maxX):
                    L[i1, i1] = 1.
                    L[i1, i1 - 1] = -1.
                    R[i1] = 0

        # last point: symmetry
        L[topoNum - 1, topoNum - 1] = 1.
        L[topoNum - 1, topoNum - 2] = -1.
        R[topoNum - 1] = 0.

        # solve matrix
        self.gridt[1, :] = np.squeeze(linSolve(L, R))
        # Second, advect topography horizontally
        vxmax = max(np.abs(self.gridt[
            3, :]))  # maximum horizontal velocity at topography nodes
        # defining topography advection timestep
        ntSP = 1
        dtSP = dt
        if vxmax > 0:
            dtSP = min(topostp / vxmax, dt)
            if dtSP < dt:
                ntSP = np.ceil(dt / dtSP)
                dtSP = dt / ntSP

        # define FCT parameter MU
        mu = 1.0 / 8
        # advect topography with FCT
        for i1 in range(ntSP):
            # step 0: set new profile
            self.gridt[2, :] = self.gridt[1, :]
            # step 1: Transport + numerical diffusion stage
            for i2 in range(1, topoNum - 1):
                # define FCT parameters EPS and NU
                eps = self.gridt[3, i2] * dtSP / topostp
                nu = 1. / 8 + eps**2 / 2.
                # change topo
                self.gridt[2, i2] = self.gridt[1, i2] - eps / 2 * (
                    self.gridt[1, i2 + 1] - self.gridt[1, i2 - 1]) + nu * (
                        self.gridt[1, i2 + 1] - 2 * self.gridt[1, i2] +
                        self.gridt[1, i2 - 1])

            # step 2: anti-difussion stage
            # anti-diffusion flow for the first cell
            self.gridt[5, 0] = 0
            for i2 in range(1, topoNum - 2):
                # corrected antidiffusion flow for current cell
                delt0 = self.gridt[2, i2] - self.gridt[2, i2 - 1]
                delt1 = self.gridt[2, i2 + 1] - self.gridt[2, i2]
                delt2 = self.gridt[2, i2 + 2] - self.gridt[2, i2 + 1]
                s = np.copysign(1.0, delt1)
                self.gridt[5, i2] = s * max(
                    0.0, min(min(s * delt2, s * delt0), mu * abs(delt1)))
                self.gridt[
                    1,
                    i2] = self.gridt[2, i2] - self.gridt[5,
                                                         i2] + self.gridt[5, i2
                                                                          - 1]

        # Filter/Moving average to remove smale scale instabilities
        # for certain values of Ks or when dt is large

    #
        if self.filterTopo:
            self.gridt[1, :] = sig.savgol_filter(
                self.gridt[1, :], 3, 1, mode='nearest')
        return

    def ErosionAndSedimentation(self):

        airIndex = self.airIndex
        sedimentIndex = self.sedimentIndex

        # generate an interpolation function, nearest seems to be the fastest option, refer to linkage module.
        surface_function = interp1d(
            self.gridt[0, :], self.gridt[1, :], kind='nearest')
        swarm_coords = self.swarm.particleCoordinates.data
        surface_ycoord = surface_function(swarm_coords[:, 0])
        material_flags = swarm_coords[:, 1] < surface_ycoord

        # convert air to sediment
        sedimented_mask = np.logical_and(
            np.in1d(self.materialField.data, airIndex), material_flags)
        self.materialField.data[sedimented_mask] = sedimentIndex

        # convert sediment to air
        eroded_mask = np.logical_and(
            ~np.in1d(self.materialField.data, airIndex), ~material_flags)
        self.materialField.data[eroded_mask] = airIndex

        return

    def solve(self, dt):
        if comm.rank == 0 and self.verbose:
            purple = "\033[0;35m"
            endcol = "\033[00m"
            print(purple +
                  "Processing surface with BasicHillSlopeDiffsuion2d" + endcol)

        self.SurfaceVeloEval(mesh=self.mesh, velocityField=self.velocityField)
        self.gridt[3:5, :] = comm.allreduce(self.gridt[3:5, :], op=MPI.SUM)

        comm.barrier()
        if comm.rank == 0:
            self.SurfaceProcess(dt)
        self.gridt[1, :] = comm.bcast(self.gridt[1, :], root=0)
        comm.barrier()
        self.ErosionAndSedimentation()
        comm.barrier()

        if comm.rank == 0 and self.verbose:
            purple = "\033[0;35m"
            endcol = "\033[00m"
            print(purple +
                  "Processing surface with BasicHillSlopeDiffsuion2d" + endcol)
        return<|MERGE_RESOLUTION|>--- conflicted
+++ resolved
@@ -19,12 +19,9 @@
 
     def __init__(self, airIndex,
                  sedimentIndex, XML, resolution, checkpoint_interval,
-<<<<<<< HEAD
-                 surfElevation=0., verbose=True, Model=None, timeField=None):
-=======
                  surfElevation=0., verbose=True, Model=None, restartFolder=None,
                  restartStep=None, timeField=None):
->>>>>>> 711446ca
+
 
         self.airIndex = airIndex
         self.sedimentIndex = sedimentIndex
