from __future__ import print_function
import os
import json
import json_encoder
from collections import Iterable
from collections import OrderedDict
import numpy as np
import underworld as uw
import underworld.function as fn
import UWGeodynamics.shapes as shapes
import UWGeodynamics.surfaceProcesses as surfaceProcesses
from . import scaling_coefficients
from . import rcParams, uwgeodynamics_fname
from .scaling import Dimensionalize
from .scaling import nonDimensionalize as nd
from .scaling import UnitRegistry as u
from .lithopress import LithostaticPressure
from ._utils import PressureSmoother, PassiveTracers
from ._rheology import ViscosityLimiter, StressLimiter
from ._material import Material
from ._plots import Plots
from ._visugrid import Visugrid
from ._velocity_boundaries import VelocityBCs
from ._thermal_boundaries import TemperatureBCs
from ._mesh_advector import _mesh_advector
from ._frictional_boundary import FrictionBoundaries
from ._mesh import FeMesh_Cartesian
from ._swarm import Swarm
from ._meshvariable import MeshVariable
from ._swarmvariable import SwarmVariable
from scipy import interpolate
from six import iteritems
from datetime import datetime


class Model(Material):
    """ This class provides the main UWGeodynamics Model

    Attributes
    ----------

    materialField:
    pressureField:
    velocityField:
    temperature:
    tractionField:

    """

    def __init__(self, elementRes, minCoord, maxCoord,
                 name=None, gravity=None, periodic=None, elementType=None,
                 temperatureBCs=None, velocityBCs=None, materials=list(),
                 outputDir=None, frictionalBCs=None, surfaceProcesses=None,
                 isostasy=None, visugrid=None, advector=None):

        """
        Parameters
        ----------
        elementRes:
            Resolution of the mesh in number of elements for each axis (degree
            of freedom)
        minCoord:
            Minimum coordinates for each axis.
        maxCoord:
            Maximum coordinates for each axis.
        name:
            The Model name.
        gravity:
            Acceleration due to gravity vector.
        periodic:
            Mesh periodicity.
        elementType:
            Type of finite element used (Only Q1/dQ0 are currently supported

        Returns
        --------
        Model Class Object

        Examples
        --------
        >>> import UWGeodynamics as GEO
        >>> u = GEO.UnitRegistry
        >>> Model = Model = GEO.Model(elementRes=(64, 64),
                            minCoord=(-1. * u.meter, -50. * u.centimeter),
                            maxCoord=(1. * u.meter, 50. * u.centimeter))

        """

        super(Model, self).__init__()

        # Process __init__ arguments
        if not name:
            self.name = rcParams["model.name"]
        else:
            self.name = name

        self.minCoord = minCoord
        self.maxCoord = maxCoord
        self.top = maxCoord[-1]
        self.bottom = minCoord[-1]
        self.dimension = dim = len(maxCoord)

        if not gravity:
            self.gravity = [0.0 for val in range(self.dimension)]
            self.gravity[-1] = -1.0 * rcParams["gravity"]
            self.gravity = tuple(self.gravity)
        else:
            self.gravity = gravity

        if not elementType:
            self.elementType = rcParams["element.type"]
        else:
            self.elementType = elementType

        self.elementRes = elementRes

        if outputDir:
            self.outputDir = outputDir
        else:
            self.outputDir = rcParams["output.directory"]

        # Compute model dimensions
        self.length = maxCoord[0] - minCoord[0]
        self.height = maxCoord[-1] - minCoord[-1]

        if dim == 3:
            self.width = maxCoord[1] - minCoord[1]

        if periodic:
            self.periodic = periodic
        else:
            periodic = tuple([False for val in range(dim)])
            self.periodic = periodic

        # Get non-dimensional extents along each axis
        minCoord = tuple([nd(val) for val in self.minCoord])
        maxCoord = tuple([nd(val) for val in self.maxCoord])

        # Initialize model mesh
        self.mesh = FeMesh_Cartesian(elementType=self.elementType,
                                     elementRes=self.elementRes,
                                     minCoord=minCoord,
                                     maxCoord=maxCoord,
                                     periodic=self.periodic)

        self.mesh_fields = {}
        self.submesh_fields = {}
        self.swarm_fields = {}

        # Add common mesh variables
        self.temperature = None
        self.add_submesh_field("pressureField", nodeDofCount=1)
        self.add_mesh_field("velocityField", nodeDofCount=self.mesh.dim)
        self.add_mesh_field("tractionField", nodeDofCount=self.mesh.dim)
        self.add_submesh_field("_strainRateField", nodeDofCount=1)

        # Create a field to check applied boundary conditions
        self.add_mesh_field("boundariesField", nodeDofCount=self.mesh.dim)

        # symmetric component of the gradient of the flow velocityField.
        self.strainRate = fn.tensor.symmetric(self.velocityField.fn_gradient)
        self._strainRate_2ndInvariant = fn.tensor.second_invariant(
            self.strainRate
        )

        # Create the material swarm
        self.swarm = Swarm(mesh=self.mesh, particleEscape=True)
        if self.mesh.dim == 2:
            particlesPerCell = rcParams["swarm.particles.per.cell.2D"]
        else:
            particlesPerCell = rcParams["swarm.particles.per.cell.3D"]

        self._swarmLayout = uw.swarm.layouts.PerCellSpaceFillerLayout(
            swarm=self.swarm,
            particlesPerCell=particlesPerCell)

        self.swarm.populate_using_layout(layout=self._swarmLayout)

        # timing and checkpointing
        self.checkpointID = 0
        self.time = 0.0 * u.megayears
        self.step = 0
        self._dt = None

        # viscosity limiter
        self.minViscosity = rcParams["minimum.viscosity"]
        self.maxViscosity = rcParams["maximum.viscosity"]

        self._defaultMaterial = self.index
        self.materials = materials
        self.materials.append(self)

        # Create a series of aliases for the boundary sets
        self._left_wall = self.mesh.specialSets["MinI_VertexSet"]
        self._right_wall = self.mesh.specialSets["MaxI_VertexSet"]

        if self.mesh.dim == 2:
            self._top_wall = self.mesh.specialSets["MaxJ_VertexSet"]
            self._bottom_wall = self.mesh.specialSets["MinJ_VertexSet"]
        else:
            self._front_wall = self.mesh.specialSets["MinJ_VertexSet"]
            self._back_wall = self.mesh.specialSets["MaxJ_VertexSet"]
            self._top_wall = self.mesh.specialSets["MaxK_VertexSet"]
            self._bottom_wall = self.mesh.specialSets["MinK_VertexSet"]

        # Boundary Conditions
        self.velocityBCs = velocityBCs
        self.temperatureBCs = temperatureBCs
        self.frictionalBCs = frictionalBCs
        self._isostasy = isostasy
        self.surfaceProcesses = surfaceProcesses

        self.pressSmoother = PressureSmoother(self.mesh, self.pressureField)

        # Passive Tracers
        self.passive_tracers = {}

        # Visualisation
        self.plot = Plots(self)
        self._visugrid = visugrid

        # Mesh advector
        self._advector = None

        # Initialise remaining attributes
        self._default_strain_rate = 1e-15 / u.second
        self._solution_exist = fn.misc.constant(False)
        self._isYielding = None
        self._temperatureDot = None
        self._temperature = None
        self.DiffusivityFn = None
        self.HeatProdFn = None
        self._buoyancyFn = None
        self.callback_post_solve = None
        self._initialize()

    def _initialize(self):

        self.swarm_advector = uw.systems.SwarmAdvector(
            swarm=self.swarm,
            velocityField=self.velocityField,
            order=2
        )

        if self.mesh.dim == 2:
            particlesPerCell = rcParams["popcontrol.particles.per.cell.2D"]
        else:
            particlesPerCell = rcParams["popcontrol.particles.per.cell.3D"]

        self.population_control = uw.swarm.PopulationControl(
            self.swarm,
            aggressive=rcParams["popcontrol.aggressive"],
            splitThreshold=rcParams["popcontrol.split.threshold"],
            maxSplits=rcParams["popcontrol.max.splits"],
            particlesPerCell=particlesPerCell)

        # Add Common Swarm Variables
        self.add_swarm_field("materialField", dataType="int", count=1,
                             init_value=self.index)
        self.add_swarm_field("plasticStrain", dataType="double", count=1)
        self.add_swarm_field("_viscosityField", dataType="double", count=1)
        self.add_swarm_field("_densityField", dataType="double", count=1)
        self.add_swarm_field("meltField", dataType="double", count=1)
        self.add_swarm_field("timeField", dataType="double", count=1)
        self.timeField.data[...] = 0.0
        self.materialField.data[...] = self.index

        if self.mesh.dim == 3:
            stress_dim = 6
        else:
            stress_dim = 3

        self.add_swarm_field("_previousStressField", dataType="double",
                             count=stress_dim)
        self.add_swarm_field("_stressField", dataType="double",
                             count=stress_dim)

        #self._add_surface_tracers()

    def __getitem__(self, name):
        return self.__dict__[name]

    def _repr_html_(self):
        return _model_html_repr(self)


    @property
    def x(self):
        return fn.input()[0]

    @property
    def y(self):
        return fn.input()[1]

    @property
    def z(self):
        return fn.input()[2]

    @property
    def outputDir(self):
        """ Output Directory """
        return self._outputDir

    @outputDir.setter
    def outputDir(self, value):
        self._outputDir = value

    def restart(self, step=None, restartDir=None, badlands_prefix="outbdls",
                badlands_step=None):
        """ Restart a Model

        parameters:
        -----------
            restartDir: (string)
                Directory that contains the outputs of the model
                you want to restart
            step: (int)
                Step from which you want to restart the model.

        """
        if step and not isinstance(step, int):
            raise ValueError("step must be an int")

        if restartDir and not isinstance(restartDir, str):
            raise ValueError("restartDir must be a path to a folder")

        if not restartDir:
            restartDir = self.outputDir

        if not os.path.exists(restartDir):
            return

        if step is None:
            indices = [int(os.path.splitext(filename)[0].split("-")[-1])
                    for filename in os.listdir(restartDir) if "-" in
                    filename]

            if indices:
                step = max(indices) - 1

        if not step or step < 1:
            return

        # Get time from swarm-%.h5 file
        import h5py
        with h5py.File(os.path.join(restartDir, "swarm-%s.h5" % step), "r") as h5f:
            self.time = u.Quantity(h5f.attrs.get("time"))

        if uw.rank() == 0:
            print(80*"="+"\n")
            print("Restarting Model from Step {0} at Time = {1}\n".format(step, self.time))
            print(80*"="+"\n")

        self.checkpointID = step
        self.mesh.load(os.path.join(restartDir, "mesh.h5"))
        self.swarm = Swarm(mesh=self.mesh, particleEscape=True)
        self.swarm.load(os.path.join(restartDir, 'swarm-%s.h5' % step))
        self._initialize()

        # Reload all the restart fields
        for field in rcParams["restart.fields"]:
            "Temporary !!!!"
            if field == "temperature":
                continue
            obj = getattr(self, field)
            path = os.path.join(restartDir, field + "-%s.h5" % step)
            if uw.rank() == 0:
                print("Reloading field {0} from {1}".format(field, path))
            obj.load(str(path))

        # Temperature is a special case...
        path = os.path.join(restartDir, "temperature" + "-%s.h5" % step)
        if os.path.exists(path):
            if not self.temperature:
                self.temperature = MeshVariable(mesh=self.mesh,
                                                nodeDofCount=1)
                self._temperatureDot = MeshVariable(mesh=self.mesh,
                                                    nodeDofCount=1)
                self._heatFlux = MeshVariable(mesh=self.mesh,
                                              nodeDofCount=1)
                self._temperatureDot.data[...] = 0.
                self._heatFlux.data[...] = 0.
            obj = getattr(self, "temperature")
            if uw.rank() == 0:
                print("Reloading field {0} from {1}".format("temperature", path))
            obj.load(str(path))

        # Reload Passive Tracers
        for (key, tracer) in iteritems(self.passive_tracers):

            if uw.rank() == 0:
                print("Reloading {0} passive tracers".format(tracer.name))

            fname = tracer.name + '-%s.h5' % step
            fpath = os.path.join(restartDir, fname)
            with h5py.File(fpath, "r") as h5f:
                vertices = h5f["data"].value * u.Quantity(h5f.attrs["units"])
                vertices = [vertices[:, dim] for dim in range(self.mesh.dim)]
                obj = PassiveTracers(self.mesh,
                                     self.velocityField,
                                     tracer.name,
                                     vertices=vertices,
                                     particleEscape=tracer.particleEscape)

            attr_name = tracer.name.lower() + "_tracers"
            setattr(self, attr_name, obj)
            self.passive_tracers[key] = obj

        # Restart Badlands if we are running a coupled model
        if isinstance(self.surfaceProcesses, surfaceProcesses.Badlands):
            badlands_model = self.surfaceProcesses
            restartFolder = badlands_model.restartFolder
            restartStep = badlands_model.restartStep

            # Parse xmf for the last timestep time
            import xml.etree.ElementTree as etree
            xmf = restartFolder+"/xmf/tin.time"+str(restartStep)+".xmf"
            tree = etree.parse(xmf)
            root = tree.getroot()
            badlands_time = float(root[0][0][0].attrib["Value"])
            uw_time = self.time.to(u.years).magnitude

            if np.abs(badlands_time - uw_time) > 1:
                raise ValueError("""Time in Underworld and Badlands outputs
                                 differs:\n
                                 Badlands: {0}\n
                                 Underworld: {1}""".format(badlands_time,
                                                           uw_time))

            airIndex = badlands_model.airIndex
            sedimentIndex = badlands_model.sedimentIndex
            XML = badlands_model.XML
            resolution = badlands_model.resolution
            checkpoint_interval = badlands_model.checkpoint_interval

            self.surfaceProcesses = surfaceProcesses.Badlands(
                airIndex, sedimentIndex,
                XML, resolution,
                checkpoint_interval,
                restartFolder=restartFolder,
                restartStep=restartStep
                )

        return

    @property
    def projMaterialField(self):
        """ Material field projected on the mesh """
        self._materialFieldProjector.solve()
        self._projMaterialField.data[:] = np.rint(
            self._projMaterialField.data[:]
        )
        return self._projMaterialField

    @property
    def projPlasticStrain(self):
        """ Plastic Strain Field projected on the mesh """
        self._plasticStrainProjector.solve()
        return self._projPlasticStrain

    @property
    def projTimeField(self):
        """ Plastic Strain Field projected on the mesh """
        self._timeFieldProjector.solve()
        return self._projTimeField

    @property
    def strainRateField(self):
        """ Strain Rate Field """
        self._strainRateField.data[:] = self._strainRate_2ndInvariant.evaluate(
            self.mesh.subMesh)
        return self._strainRateField

    @property
    def projViscosityField(self):
        """ Viscosity Field projected on the mesh """
        self.viscosityField.data[...] = self._viscosityFn.evaluate(self.swarm)
        self._viscosityFieldProjector.solve()
        return self._projViscosityField

    @property
    def viscosityField(self):
        """ Viscosity Field on particles """
        self._viscosityField.data[:] = self._viscosityFn.evaluate(self.swarm)
        return self._viscosityField

    @property
    def projStressField(self):
        """ Stress Tensor on mesh """
        self._stressField.data[...] = self._stressFn.evaluate(self.swarm)
        self._stressFieldProjector.solve()
        return self._projStressField

    @property
    def projDensityField(self):
        """ Density Field projected on the mesh """
        self.densityField.data[...] = self._densityFn.evaluate(self.swarm)
        self._densityFieldProjector.solve()
        return self._projDensityField

    @property
    def densityField(self):
        """ Density Field on particles """
        self._densityField.data[:] = self._densityFn.evaluate(self.swarm)
        return self._densityField

    @property
    def surfaceProcesses(self):
        """ Surface processes handler """
        return self._surfaceProcesses

    @surfaceProcesses.setter
    def surfaceProcesses(self, value):
        self._surfaceProcesses = value
        if value:
            self._surfaceProcesses.timeField = self.timeField
            self._surfaceProcesses.Model = self

    def set_temperatureBCs(self, left=None, right=None,
                           top=None, bottom=None,
                           front=None, back=None,
                           indexSets=None, materials=None,
                           bottom_material=None, top_material=None,
                           left_material=None, right_material=None,
                           back_material=None, front_material=None):

        """ Set Model thermal conditions

        Parameters:
            left:
                Temperature or flux along the left wall.
                Flux must be a vector (Fx, Fy, [Fz])
                Default is 'None'
            right:
                Temperature or flux along the right wall.
                Flux must be a vector (Fx, Fy, [Fz])
                Default is 'None'
            top:
                Temperature or flux along the top wall.
                Flux must be a vector (Fx, Fy, [Fz])
                Default is 'None'
            bottom:
                Temperature or flux along the bottom wall.
                Flux must be a vector (Fx, Fy, [Fz])
                Default is 'None'
            front:
                Temperature or flux along the front wall.
                Flux must be a vector (Fx, Fy, [Fz])
                Default is 'None'
            back:
                Temperature or flux along the back wall.
                Flux must be a vector (Fx, Fy, [Fz])
                Default is 'None'
            indexSets: (set, temperature)
                underworld mesh index set and associate temperature
            materials:
                list of materials for which temperature need to be
                fixed. [(material, temperature)]
            bottom_material:
                Specify Material that lays at the bottom of the model
                Default is 'None' (required if a flux is defined at the
                base).
            top_material:
                Specify Material that lays at the top of the model
                Default is 'None' (required if a flux is defined at the top).
            left_material:
                Specify Material that lays at the left of the model
                Default is 'None' (required if a flux is defined at the left).
            right_material:
                Specify Material that lays at the right of the model
                Default is 'None' (required if a flux is defined at the right).
            back_material:
                Specify Material that lays at the back of the model
                Default is 'None' (required if a flux is defined at the back).
            front_material:
                Specify Material that lays at the front of the model
                Default is 'None' (required if a flux is defined at the front).

        """

        if not self.temperature:
            self.temperature = MeshVariable(mesh=self.mesh,
                                            nodeDofCount=1)
            self._temperatureDot = MeshVariable(mesh=self.mesh,
                                                nodeDofCount=1)
            self._heatFlux = MeshVariable(mesh=self.mesh,
                                          nodeDofCount=1)
            self._temperatureDot.data[...] = 0.
            self._heatFlux.data[...] = 0.

        self.temperatureBCs = TemperatureBCs(self, left=left, right=right,
                                             top=top, bottom=bottom,
                                             back=back, front=front,
                                             indexSets=indexSets,
                                             materials=materials,
                                             bottom_material=bottom_material,
                                             top_material=top_material,
                                             left_material=left_material,
                                             right_material=right_material,
                                             back_material=back_material,
                                             front_material=front_material)
        return self.temperatureBCs.get_conditions()

    @property
    def temperature(self):
        """ Temperature Field """
        return self._temperature

    @temperature.setter
    def temperature(self, value):
        self._temperature = value

    @property
    def _temperatureBCs(self):
        if not self.temperatureBCs:
            raise ValueError("Set Boundary Conditions")
        return self.temperatureBCs.get_conditions()

    @property
    def _advdiffSystem(self):
        """ Advection Diffusion System """

        DiffusivityMap = {}
        for material in self.materials:
            if material.diffusivity:
                DiffusivityMap[material.index] = nd(material.diffusivity)

        self.DiffusivityFn = fn.branching.map(fn_key=self.materialField,
                                              mapping=DiffusivityMap)

        HeatProdMap = {}
        for material in self.materials:
            if all([material.density,
                    material.capacity,
                    material.radiogenicHeatProd]):

                HeatProdMap[material.index] = (
                    nd(material.radiogenicHeatProd) /
                    (self._densityFn * nd(material.capacity)))
            else:
                HeatProdMap[material.index] = 0.

        self.HeatProdFn = fn.branching.map(fn_key=self.materialField,
                                           mapping=HeatProdMap)

        # Add Viscous dissipation Heating
        if rcParams["shearHeating"]:
            stress = fn.tensor.second_invariant(self._stressFn)
            strain = self._strainRate_2ndInvariant
            self.HeatProdFn += stress * strain

        obj = uw.systems.AdvectionDiffusion(
            self.temperature,
            self._temperatureDot,
            velocityField=self.velocityField,
            fn_diffusivity=self.DiffusivityFn,
            fn_sourceTerm=self.HeatProdFn,
            conditions=self._temperatureBCs
        )
        return obj

    def stokes_solver(self):
        """ Stokes solver """

        gravity = tuple([nd(val) for val in self.gravity])
        self._buoyancyFn = self._densityFn * gravity

        if any([material.viscosity for material in self.materials]):

            self._stokes_SLE = uw.systems.Stokes(
                velocityField=self.velocityField,
                pressureField=self.pressureField,
                conditions=self._velocityBCs,
                fn_viscosity=self._viscosityFn,
                fn_bodyforce=self._buoyancyFn,
                fn_stresshistory=self._elastic_stressFn,
                fn_one_on_lambda=self._lambdaFn)
                #useEquationResidual=rcParams["useEquationResidual"])

            self._solver = uw.systems.Solver(self._stokes_SLE)
            self._solver.set_inner_method(rcParams["solver"])

            if rcParams["penalty"]:
                self._solver.set_penalty(rcParams["penalty"])

            if rcParams["mg.levels"]:
                self._solver.options.mg.levels = rcParams["mg.levels"]

        if self._solver._check_linearity(False):
            if not hasattr(self, "prevVelocityField"):
                self.add_mesh_field("prevVelocityField", nodeDofCount=self.mesh.dim)
            if not hasattr(self, "prevPressureField"):
                self.add_submesh_field("prevPressureField", nodeDofCount=1)

        return self._solver

    def _init_melt_fraction(self):
        """ Initialize the Melt Fraction Field """

        # Initialize Melt Fraction to material property
        meltFractionMap = {}
        for material in self.materials:
            if material.meltFraction:
                meltFractionMap[material.index] = material.meltFraction

        if meltFractionMap:
            InitFn = fn.branching.map(fn_key=self.materialField,
                                      mapping=meltFractionMap, fn_default=0.0)
            self.meltField.data[:] = InitFn.evaluate(self.swarm)

    def set_velocityBCs(self, left=None, right=None, top=None, bottom=None,
                        front=None, back=None, indexSets=None):
        """ Set Model kinematic conditions

        Parameters:
            left:
                Velocity along the left wall.
                Default is 'None'
            right:
                Velocity along the right wall.
                Default is 'None'
            top:
                Velocity along the top wall.
                Default is 'None'
            bottom:
                Velocity along the bottom wall.
                Default is 'None'
            front:
                Velocity along the front wall.
                Default is 'None'
            back:
                Velocity along the back wall.
                Default is 'None'
            indexSets: (set, velocity)
                underworld mesh index set and associate velocity
        """
        self._velocityBCs_saved_args = locals()
        del(self._velocityBCs_saved_args["self"])

        self.velocityBCs = VelocityBCs(self, left=left,
                                       right=right, top=top,
                                       bottom=bottom, front=front,
                                       back=back, indexSets=indexSets)
        return self.velocityBCs.get_conditions()

    set_mechanicalBCs = set_velocityBCs

    @property
    def _velocityBCs(self):
        """ Retrieve kinematic boundary conditions """
        if not self.velocityBCs:
            raise ValueError("Set Boundary Conditions")
        return self.velocityBCs.get_conditions()

    def add_material(self, shape=None, name="unknown", fill=True, reset=False):
        """ Add Material to the Model

        Parameters:
        -----------
            material:
                An UWGeodynamics material. If None the material is
                initialized to the global properties.
            shape:
                Shape of the material. See UWGeodynamics.shape
            name:
                Material name
            reset: (bool)
                Reset the material Field before adding the new
                material. Default is False.

        """
        if reset:
            self.materialField.data[:] = self.index

        mat = Material()
        mat.name = name

        mat.diffusivity = self.diffusivity
        mat.capacity = self.capacity
        mat.radiogenicHeatProd = self.radiogenicHeatProd

<<<<<<< HEAD
        if isinstance(shape, (shapes.Layer, shapes.Layer2D, shapes.Layer3D, shapes.Box)):
=======
        if hasattr(shape, "top"):
>>>>>>> ffbaa163
            mat.top = shape.top
        if hasattr(shape, "bottom"):
            mat.bottom = shape.bottom

        mat.shape = shape
        mat.indices = self._get_material_indices(mat)
        self.materials.reverse()
        self.materials.append(mat)
        self.materials.reverse()

        condition = [(mat.shape.fn, mat.index), (True, self.materialField)]
        func = fn.branching.conditional(condition)

        self.materialField.data[:] = func.evaluate(self.swarm)

        return mat


    def add_swarm_field(self, name, dataType="double", count=1,
                        init_value=0., **kwargs):
        newField = self.swarm.add_variable(dataType, count, **kwargs)
        setattr(self, name, newField)
        newField.data[...] = init_value
        self.swarm_fields[name] = newField

        # Create mesh variable for projection
        if name.startswith("_"):
            proj_name = "_proj" + name[1].upper() + name[2:]
        else:
            proj_name = "_proj" + name[0].upper() + name[1:]
        projected = self.add_mesh_field(proj_name, nodeDofCount=count,
                                        dataType="double")
        # Create a projector
        if name.startswith("_"):
            projector_name = name + "Projector"
        else:
            projector_name = "_" + name + "Projector"
        projector = uw.utils.MeshVariable_Projection(projected,
                                                     newField, type=0)
        setattr(self, projector_name, projector)

        return newField

    def add_mesh_field(self, name, nodeDofCount,
                       dataType="double", init_value=0., **kwargs):
        newField = self.mesh.add_variable(nodeDofCount, dataType, **kwargs)
        setattr(self, name, newField)
        newField.data[...] = init_value
        self.mesh_fields[name] = newField
        return newField

    def add_submesh_field(self, name, nodeDofCount,
                          dataType="double", init_value=0., **kwargs):
        newField = MeshVariable(self.mesh.subMesh, nodeDofCount,
                                dataType, **kwargs)
        setattr(self, name, newField)
        newField.data[...] = init_value
        self.submesh_fields[name] = newField

    @property
    def _densityFn(self):
        densityMap = {}
        for material in self.materials:

            if self.temperature:
                dens_handler = material.density
                dens_handler.temperatureField = self.temperature
                dens_handler.pressureField = self.pressureField
                densityMap[material.index] = dens_handler.effective_density()
            else:
                dens_handler = material.density
                densityMap[material.index] = nd(dens_handler.reference_density)

            if material.meltExpansion:
                fact = material.meltExpansion * self.meltField
                densityMap[material.index] = (densityMap[material.index] *
                                              (1.0 - fact))

        return fn.branching.map(fn_key=self.materialField, mapping=densityMap)

    def set_frictional_boundary(self, right=None, left=None,
                                top=None, bottom=None, front=None,
                                back=None, thickness=2):
        """ Set Frictional Boundary conditions

        Frictional boundaries are implemented as a thin layer of frictional
        material along the chosen boundaries.

        Parameters:
        -----------
        Returns:
        --------
            Underworld mesh variable that maps the boundaries.
            (Values are set to 1 if the mesh element applies
            a frictional condition, 0 otherwise).
        """

        self.frictionalBCs = FrictionBoundaries(self, rightFriction=right,
                                                leftFriction=left,
                                                topFriction=top,
                                                bottomFriction=bottom,
                                                frontFriction=front,
                                                backFriction=back,
                                                thickness=thickness)

        return self.frictionalBCs

    @property
    def _viscosityFn(self):
        """ Create the Viscosity Function """

        ViscosityMap = {}
        BGViscosityMap = {}

        # Viscous behavior
        for material in self.materials:
            if material.viscosity:
                ViscosityHandler = material.viscosity
                ViscosityHandler.pressureField = self.pressureField
                ViscosityHandler.strainRateInvariantField = (
                    self._strainRate_2ndInvariant)
                ViscosityHandler.temperatureField = self.temperature

                if not material.minViscosity:
                    minViscosity = self.minViscosity
                else:
                    minViscosity = material.minViscosity

                if not material.maxViscosity:
                    maxViscosity = self.maxViscosity
                else:
                    maxViscosity = material.maxViscosity

                ViscosityHandler._viscosity_limiter = ViscosityLimiter(minViscosity,
                                                                       maxViscosity)

                ViscosityMap[material.index] = ViscosityHandler.muEff

        # Elasticity
        for material in self.materials:
            if material.elasticity:

                # We are dealing with viscous material
                # Raise an error is no viscosity has been defined.
                if not material.viscosity:
                    raise ValueError("""Viscosity undefined for
                                     {0}""".format(material.name))
                ElasticityHandler = material.elasticity
                ElasticityHandler.viscosity = ViscosityMap[material.index]
                if not material.minViscosity:
                    minViscosity = self.minViscosity
                else:
                    minViscosity = material.minViscosity

                if not material.maxViscosity:
                    maxViscosity = self.maxViscosity
                else:
                    maxViscosity = material.maxViscosity

                ElasticityHandler._viscosity_limiter = ViscosityLimiter(minViscosity,
                                                                        maxViscosity)
                ViscosityMap[material.index] = ElasticityHandler.muEff

        # Melt Modifier
        for material in self.materials:
            if material.viscosity and material.viscosityChange > 1.0:
                X1 = material.viscosityChangeX1
                X2 = material.viscosityChangeX2
                change = (1.0 + (material.viscosityChange - 1.0) /
                          (X2 - X1) * (self.meltField - X1))
                conditions = [(self.meltField < X1, 1.0),
                              (self.meltField > X2, material.viscosityChange),
                              (True, change)]
                ViscosityMap[material.index] *= fn.branching.conditional(
                    conditions)

        # Plasticity
        PlasticityMap = {}
        for material in self.materials:
            if material.plasticity:

                YieldHandler = material.plasticity
                YieldHandler.pressureField = self.pressureField
                YieldHandler.plasticStrain = self.plasticStrain

                if self.mesh.dim == 2:
                    yieldStress = YieldHandler._get_yieldStress2D()

                if self.mesh.dim == 3:
                    yieldStress = YieldHandler._get_yieldStress3D()

                if material.stressLimiter:
                    stressLimiter = StressLimiter(material.stressLimiter)
                    yieldStress = stressLimiter.apply(yieldStress)
                elif self.stressLimiter:
                    stressLimiter = StressLimiter(self.stressLimiter)
                    yieldStress = stressLimiter.apply(yieldStress)

                if material.elasticity:
                    ElasticityHandler = material.elasticity
                    mu = nd(ElasticityHandler.shear_modulus)
                    dt_e = nd(ElasticityHandler.observation_time)
                    strainRate = fn.tensor.symmetric(self.velocityField.fn_gradient)
                    D_eff = strainRate + 0.5 * self._previousStressField / (mu * dt_e)
                    SRInv = fn.tensor.second_invariant(D_eff)
                else:
                    SRInv = self._strainRate_2ndInvariant

                eij = fn.branching.conditional(
                    [(SRInv < 1e-20, 1e-20),
                     (True, SRInv)])

                muEff = 0.5 * yieldStress / eij
                if not material.minViscosity:
                    minViscosity = self.minViscosity
                else:
                    minViscosity = material.minViscosity

                if not material.maxViscosity:
                    maxViscosity = self.maxViscosity
                else:
                    maxViscosity = material.maxViscosity

                viscosity_limiter = ViscosityLimiter(minViscosity,
                                                     maxViscosity)
                muEff = viscosity_limiter.apply(muEff)
                PlasticityMap[material.index] = muEff

            if self.frictionalBCs is not None:
                from copy import copy

                # Only affect plastic materials
                if material.plasticity:

                    YieldHandler = copy(material.plasticity)
                    YieldHandler.frictionCoefficient = self.frictionalBCs.friction
                    YieldHandler.frictionAfterSoftening = self.frictionalBCs.friction
                    YieldHandler.pressureField = self.pressureField
                    YieldHandler.plasticStrain = self.plasticStrain

                    if self.mesh.dim == 2:
                        yieldStress = YieldHandler._get_yieldStress2D()

                    if self.mesh.dim == 3:
                        yieldStress = YieldHandler._get_yieldStress3D()

                    eij = fn.branching.conditional(
                        [(self._strainRate_2ndInvariant <= 1e-20, 1e-20),
                         (True, self._strainRate_2ndInvariant)])

                    muEff = 0.5 * yieldStress / eij

                    if not material.minViscosity:
                        minViscosity = self.minViscosity
                    else:
                        minViscosity = material.minViscosity

                    if not material.maxViscosity:
                        maxViscosity = self.maxViscosity
                    else:
                        maxViscosity = material.maxViscosity

                    viscosity_limiter = ViscosityLimiter(minViscosity,
                                                         maxViscosity)
                    muEff = viscosity_limiter.apply(muEff)

                    conditions = [(self.frictionalBCs._mask > 0.0, muEff),
                                  (True, PlasticityMap[material.index])]

                    PlasticityMap[material.index] = fn.branching.conditional(
                        conditions
                    )

        # Combine rheologies
        EffViscosityMap = {}
        PlasticMap = {}
        for material in self.materials:
            idx = material.index
            if material.viscosity and material.plasticity:
                EffViscosityMap[idx] = fn.misc.min(PlasticityMap[idx],
                                                   ViscosityMap[idx])
                BGViscosityMap[idx] = ViscosityMap[idx]
                PlasticMap[idx] = 0.
            elif material.viscosity:
                EffViscosityMap[idx] = ViscosityMap[idx]
                BGViscosityMap[idx] = ViscosityMap[idx]
                PlasticMap[idx] = 0.
            elif material.plasticity:
                EffViscosityMap[idx] = PlasticityMap[idx]
                BGViscosityMap[idx] = PlasticityMap[idx]
                PlasticMap[idx] = 1.0

        viscosityFn = fn.branching.map(fn_key=self.materialField,
                                       mapping=EffViscosityMap)

        backgroundViscosityFn = fn.branching.map(fn_key=self.materialField,
                                                 mapping=BGViscosityMap)

        isPlastic = fn.branching.map(fn_key=self.materialField,
                                     mapping=PlasticMap)
        yieldConditions = [(viscosityFn < backgroundViscosityFn, 1.0),
                           (isPlastic > 0.5, 1.0),
                           (True, 0.0)]

        # Do not yield at the very first solve
        if self._solution_exist.value:
            self._isYielding = (fn.branching.conditional(yieldConditions) *
                                self._strainRate_2ndInvariant)
        else:
            self._isYielding = fn.misc.constant(0.0)

        return viscosityFn

    @property
    def _stressFn(self):
        """ Calculate Stress """
        stressMap = {}
        for material in self.materials:
            # Calculate viscous stress
            viscousStressFn = self._viscous_stressFn()
            elasticStressFn = self._elastic_stressFn
            stressMap[material.index] = viscousStressFn + elasticStressFn

        return fn.branching.map(fn_key=self.materialField,
                                mapping=stressMap)

    def _viscous_stressFn(self):
        return 2. * self._viscosityFn * self.strainRate

    @property
    def _elastic_stressFn(self):
        if any([material.elasticity for material in self.materials]):
            stressMap = {}
            for material in self.materials:
                if material.elasticity:
                    ElasticityHandler = material.elasticity
                    ElasticityHandler.viscosity = self._viscosityFn
                    ElasticityHandler.previousStress = self._previousStressField
                    elasticStressFn = ElasticityHandler.elastic_stress
                else:
                    # Set elastic stress to zero if material
                    # has no elasticity
                    elasticStressFn = [0.0] * 3 if self.mesh.dim == 2 else [0.0] * 6
                stressMap[material.index] = elasticStressFn
            return fn.branching.map(fn_key=self.materialField,
                                    mapping=stressMap)
        else:

            elasticStressFn = [0.0] * 3 if self.mesh.dim == 2 else [0.0] * 6
            return elasticStressFn

    def _update_stress_history(self, dt):
        dt_e = []
        for material in self.materials:
            if material.elasticity:
                dt_e.append(nd(material.elasticity.observation_time))
        dt_e = np.array(dt_e).min()
        phi = dt / dt_e
        veStressFn_data = self._stressFn.evaluate(self.swarm)
        self._previousStressField.data[:] *= (1. - phi)
        self._previousStressField.data[:] += phi * veStressFn_data[:]

    @property
    def _yieldStressFn(self):
        """ Calculate Yield stress function from viscosity and strain rate"""
        eij = self._strainRate_2ndInvariant
        eijdef = nd(self._default_strain_rate)
        return 2.0 * self._viscosityFn * fn.misc.max(eij, eijdef)

    def solve_temperature_steady_state(self):
        """ Solve for steady state temperature

        Returns:
        --------
            Updated temperature Field
        """

        if self.materials:

            DiffusivityMap = {}
            for material in self.materials:
                if material.diffusivity:
                    DiffusivityMap[material.index] = nd(material.diffusivity)

            self.DiffusivityFn = fn.branching.map(fn_key=self.materialField,
                                                  mapping=DiffusivityMap)

            HeatProdMap = {}
            for material in self.materials:

                if all([material.density,
                        material.capacity,
                        material.radiogenicHeatProd]):

                    HeatProdMap[material.index] = (
                        nd(material.radiogenicHeatProd) /
                        (self._densityFn *
                         nd(material.capacity))
                    )

                else:
                    HeatProdMap[material.index] = 0.

                # Melt heating
                if material.latentHeatFusion and self._dt:
                    dynamicHeating = self._get_dynamic_heating(material)
                    HeatProdMap[material.index] += dynamicHeating

            self.HeatProdFn = fn.branching.map(fn_key=self.materialField,
                                               mapping=HeatProdMap)
        else:
            self.DiffusivityFn = fn.misc.constant(nd(self.diffusivity))
            self.HeatProdFn = fn.misc.constant(nd(self.radiogenicHeatProd))

        conditions = self._temperatureBCs

        heatequation = uw.systems.SteadyStateHeat(
            temperatureField=self.temperature,
            fn_diffusivity=self.DiffusivityFn,
            fn_heating=self.HeatProdFn,
            conditions=conditions
        )

        heatsolver = uw.systems.Solver(heatequation)
        heatsolver.solve(nonLinearIterate=True)

        return self.temperature

    def get_lithostatic_pressureField(self):
        """ Calculate the lithostatic Pressure Field

        Returns:
        --------
            Pressure Field, array containing the pressures
            at the bottom of the Model
        """

        gravity = np.abs(nd(self.gravity[-1]))  # Ugly!!!!!
        lithoPress = LithostaticPressure(self.mesh, self._densityFn, gravity)
        self.pressureField.data[:], LPressBot = lithoPress.solve()
        self.pressSmoother.smooth()

        return self.pressureField, LPressBot

    def _calibrate_pressureField(self):
        """ Pressure Calibration callback function """

        surfaceArea = uw.utils.Integral(fn=1.0, mesh=self.mesh,
                                        integrationType='surface',
                                        surfaceIndexSet=self._top_wall)

        surfacepressureFieldIntegral = uw.utils.Integral(
            fn=self.pressureField,
            mesh=self.mesh,
            integrationType='surface',
            surfaceIndexSet=self._top_wall
        )
        area, = surfaceArea.evaluate()
        p0, = surfacepressureFieldIntegral.evaluate()
        offset = p0 / area
        self.pressureField.data[:] -= offset
        self.pressSmoother.smooth()

        for material in self.materials:
            if material.viscosity:
                material.viscosity.firstIter.value = False

        self._solution_exist.value = True

    def _apply_alpha(self):

        self.velocityField.data[...] *= (1.0 - rcParams["alpha"])
        self.velocityField.data[...] += rcParams["alpha"] * self.prevVelocityField.data[...]
        self.velocityField.syncronise()

    def _get_material_indices(self, material):
        """ Get mesh indices of a Material

        Parameter:
        ----------
            material:
                    The Material of interest
        Returns;
        --------
            underworld IndexSet

        """
        mat = self.projMaterialField.evaluate(self.mesh.data[0:self.mesh.nodesLocal])
        # Round to closest integer
        mat = np.rint(mat)
        # convert array as integer
        mat = mat.astype("int")[:, 0]
        # Get nodes corresponding to material
        nodes = np.arange(0, self.mesh.nodesLocal)[mat == material.index]
        return uw.mesh.FeMesh_IndexSet(self.mesh, topologicalIndex=0,
                                       size=self.mesh.nodesGlobal,
                                       fromObject=nodes)

    def solve(self):
        """ Solve Stokes """

        if self.step == 0:
            self._curTolerance = rcParams["initial.nonlinear.tolerance"]
            minIterations = rcParams["initial.nonlinear.min.iterations"]
            maxIterations = rcParams["initial.nonlinear.max.iterations"]
        else:
            self._curTolerance = rcParams["nonlinear.tolerance"]
            minIterations = rcParams["nonlinear.min.iterations"]
            maxIterations = rcParams["nonlinear.max.iterations"]

        if uw.__version__.split(".")[1] > 5:
            # The minimum number of iteration only works with version 2.6
            # 2.6 is still in development...
            self.stokes_solver().solve(
                nonLinearIterate=True,
                nonLinearMinIterations=minIterations,
                nonLinearMaxIterations=maxIterations,
                callback_post_solve=self.callback_post_solve,
                nonLinearTolerance=self._curTolerance)
        else:
            self.stokes_solver().solve(
                nonLinearIterate=True,
                nonLinearMaxIterations=maxIterations,
                callback_post_solve=self.callback_post_solve,
                nonLinearTolerance=self._curTolerance)

        self._solution_exist.value = True

    def init_model(self, temperature=True, pressureField=True):
        """ Initialize the Temperature Field as steady state,
            Initialize the Pressure Field as Lithostatic

        Parameters:
        -----------
            temperature: (bool) default to True
            pressure: (bool) default to True
        """

        # Init Temperature Field
        if self.temperature and temperature:
            self.solve_temperature_steady_state()

        # Init pressureField Field
        if self.pressureField and pressureField:
            self.get_lithostatic_pressureField()
        return

    def run_for(self, duration=None, checkpoint_interval=None, nstep=None,
                timeCheckpoints=None, swarm_checkpoint=None, dt=None,
                glucifer_outputs=False, restartStep=None, restartDir=None):
        """ Run the Model

        Parameters:
        -----------

            duration: duration of the Model in Time units or nb of steps
            checkpoint_interval: checkpoint interval
            timeCheckpoints: Additional checkpoints
            dt: force time interval.
            glucifer_outputs: output glucifer figures [False]
        """

        if uw.rank()==0 and not os.path.exists(self.outputDir):
            os.mkdir(self.outputDir)
        uw.barrier()

        if restartStep:
            restartDir = restartDir if restartDir else self.outputDir
            self.restart(step=restartStep, restartDir=restartDir)

        stepDone = 0
        time = nd(self.time)

        if duration:
            units = duration.units
            duration = time + nd(duration)
        else:
            units = rcParams["time.SIunits"]

        if dt:
            user_dt = nd(dt)
        else:
            user_dt = None

        next_checkpoint = None

        if timeCheckpoints:
            timeCheckpoints = [nd(val) for val in timeCheckpoints]

        if checkpoint_interval:
            next_checkpoint = time + nd(checkpoint_interval)

        if checkpoint_interval or timeCheckpoints:
            # Check point initial set up
            self.checkpoint()
            if glucifer_outputs:
                self.output_glucifer_figures(self.checkpointID)

        # Save model to json
        # Comment as it does not work in parallel
        # self.save()

        while time < duration or stepDone < nstep:

            self.preSolveHook()

            self.solve()

            # Whats the longest we can run before reaching the end
            # of the model or a checkpoint?
            # Need to generalize that
            self._dt = rcParams["CFL"] * self.swarm_advector.get_max_dt()

            if self.temperature:
                self._dt = min(self._dt, self._advdiffSystem.get_max_dt())
                self._dt *= rcParams["CFL"]

            if checkpoint_interval:
                self._dt = min(self._dt, next_checkpoint - time)

            if duration:
                self._dt = min(self._dt, duration - time)

            if user_dt:
                self._dt = min(self._dt, user_dt)

            dte = []
            for material in self.materials:
                if material.elasticity:
                    dte.append(nd(material.elasticity.observation_time))

            if dte:
                dte = np.array(dte).min()
                # Cap dt for observation time, dte / 3.
                if dte and self._dt > (dte / 3.):
                    self._dt = dte / 3.

            uw.barrier()

            self._update()

            self.step += 1
            stepDone += 1
            self.time += Dimensionalize(self._dt, units)
            time += self._dt

            if time == next_checkpoint:
                self.checkpointID += 1
                self.checkpoint()
                if glucifer_outputs:
                    self.output_glucifer_figures(self.checkpointID)
                next_checkpoint += nd(checkpoint_interval)

            if checkpoint_interval or self.step % 1 == 0 or nstep:
                if uw.rank() == 0:
                    print("Step:" + str(stepDone) + " Model Time: ", str(self.time.to(units)),
                          'dt:', str(Dimensionalize(self._dt, units)),
                          #'vrms:', str(self.velocity_rms()),
                          '('+datetime.now().strftime('%Y-%m-%d %H:%M:%S')+')')

            self.postSolveHook()

        return 1

    def preSolveHook(self):
        return

    def postSolveHook(self):
        return

    @property
    def callback_post_solve(self):
        return self._callback_post_solve

    @callback_post_solve.setter
    def callback_post_solve(self, value):
        def callback():
            if callable(value):
                value()
            if rcParams["surface.pressure.normalization"]:
                self._calibrate_pressureField()
            #self._adjust_tolerance()
            self._apply_alpha()
        self._callback_post_solve = callback


    def _update(self):
        """ Update Function

        The following function processes the mesh and swarm variables
        between two solves. It takes care of mesh, swarm advection and
        update the fields according to the Model state.

        """

        dt = self._dt

        # Heal plastic strain
        if any([material.healingRate for material in self.materials]):
            healingRates = {}
            for material in self.materials:
                healingRates[material.index] = nd(material.healingRate)
            HealingRateFn = fn.branching.map(fn_key=self.materialField,
                                             mapping=healingRates)

            plasticStrainIncHealing = dt * HealingRateFn.evaluate(self.swarm)
            self.plasticStrain.data[:] -= plasticStrainIncHealing
            self.plasticStrain.data[self.plasticStrain.data < 0.] = 0.

        # Increment plastic strain
        plasticStrainIncrement = dt * self._isYielding.evaluate(self.swarm)
        self.plasticStrain.data[:] += plasticStrainIncrement

        if any([material.melt for material in self.materials]):
            # Calculate New meltField
            self.update_melt_fraction()

        # Solve for temperature
        if self.temperature:
            self._advdiffSystem.integrate(dt)

        if self._advector:
            self.swarm_advector.integrate(dt)
            self._advector.advect_mesh(dt)
        else:
            # Integrate Swarms in time
            self.swarm_advector.integrate(dt, update_owners=True)

        # Update stress
        if any([material.elasticity for material in self.materials]):
            self._update_stress_history(dt)

        if self.passive_tracers:
            for (key, tracers) in iteritems(self.passive_tracers):
                tracers.integrate(dt)

        # Do pop control
        self.population_control.repopulate()
        self.swarm.update_particle_owners()

        if self.surfaceProcesses:
            self.surfaceProcesses.solve(dt)

        # Update Time Field
        self.timeField.data[...] += dt

        if self._isostasy:
            self._isostasy.solve()

        if self._visugrid:
            self._visugrid.advect(dt)


    def mesh_advector(self, axis):
        """ Initialize the mesh advector

        Parameters:
        -----------
            axis:
                list of axis (or degree of freedom) along which the
                mesh is allowed to deform
        """
        self._advector = _mesh_advector(self, axis)

    def add_passive_tracers(self, name, vertices=None,
                            particleEscape=True):
        """ Add a swarm of passive tracers to the Model

        Parameters:
        -----------
            name:
                Name of the swarm of tracers.
            vertices:
                Numpy array that contains the coordinates of the tracers.
            particleEscape: (bool)
                Allow or prevent tracers from escaping the boundaries of the
                Model (default to True)
        """
        if name in self.passive_tracers.keys():
            print("{0} tracers exists already".format(name))
            return self.passive_tracers[name]

        tracers = PassiveTracers(self.mesh,
                                 self.velocityField,
                                 name=name,
                                 vertices=vertices,
                                 particleEscape=particleEscape)

        self.passive_tracers[name] = tracers

        setattr(self, name.lower() + "_tracers", tracers)

        return tracers

    def _add_surface_tracers(self):
        """ Add tracers at the surface """

        if self.mesh.dim < 3:
            xcoords = np.linspace(nd(self.minCoord[0]), nd(self.maxCoord[0]), 1000)
            ycoords = 0.
            self.add_passive_tracers(name="Surface", vertices=[xcoords, ycoords])
        else:
            xcoords = np.linspace(nd(self.minCoord[0]), nd(self.maxCoord[0]), 100)
            ycoords = np.linspace(nd(self.minCoord[1]), nd(self.maxCoord[1]), 100)
            xcoords, ycoords = np.meshgrid(xcoords, ycoords)
            xcoords = xcoords.ravel()
            ycoords = ycoords.ravel()
            zcoords = 0.
            self.add_passive_tracers(name="Surface",
                                     vertices=[xcoords, ycoords, zcoords])

        return

    def _get_melt_fraction(self):
        """ Melt Fraction function

        Returns:
        -------
            Underworld function that calculates the Melt fraction on the
            particles.

        """
        meltMap = {}
        for material in self.materials:
            if material.melt:
                T_s = material.solidus.temperature(self.pressureField)
                T_l = material.liquidus.temperature(self.pressureField)
                T_ss = (self.temperature - 0.5 * (T_s + T_l)) / (T_l - T_s)
                value = (0.5 + T_ss + (T_ss * T_ss - 0.25) *
                         (0.4256 + 2.988 * T_ss))
                conditions = [((-0.5 < T_ss) & (T_ss < 0.5),
                               fn.misc.min(value, material.meltFractionLimit)),
                              (True, 0.0)]
                meltMap[material.index] = fn.branching.conditional(conditions)

        return fn.branching.map(fn_key=self.materialField,
                                mapping=meltMap, fn_default=0.0)

    def update_melt_fraction(self):
        # Calculate New meltField
        meltFraction = self._get_melt_fraction()
        self.meltField.data[:] = meltFraction.evaluate(self.swarm)

    def _get_dynamic_heating(self, material):
        """ Calculate additional heating source due to melt

        Returns:
        --------
            Underworld function

        """

        ratio = material.latentHeatFusion / material.capacity

        if not ratio.dimensionless:
            raise ValueError("""Unit Error in either Latent Heat Fusion or
                             Capacity (Material: """ + material.name)
        ratio = ratio.magnitude

        dF = (self._get_melt_fraction() - self.meltField) / self._dt
        return (ratio * dF) * self.temperature

    @property
    def _lambdaFn(self):
        """ Initialize compressibility """

        materialMap = {}
        if any([material.compressibility for material in self.materials]):
            for material in self.materials:
                if material.compressibility:
                    materialMap[material.index] = nd(material.compressibility)

            return uw.function.branching.map(fn_key=self.materialField,
                                             mapping=materialMap,
                                             fn_default=0.0)
        return

    def checkpoint(self, variables=None, checkpointID=None):
        """ Do a checkpoint (Save fields)

        Parameters:
        -----------
            variables:
                list of fields/variables to save
            checkpointID:
                checkpoint ID.

        """

        if not variables:
            variables = rcParams["default.outputs"]

        if not checkpointID:
            checkpointID = self.checkpointID

        if uw.rank() == 0 and not os.path.exists(self.outputDir):
            os.mkdir(self.outputDir)
        uw.barrier()

        self._save_fields(variables, checkpointID)
        self._save_swarms(variables, checkpointID)

        # Checkpoint passive tracers and associated tracked fields
        if self.passive_tracers:
            for (key, tracers) in iteritems(self.passive_tracers):
                tracers.save(self.outputDir, checkpointID, self.time)

    def profile(self,
                start_point,
                end_point,
                field,
                field_units=u.dimensionless,
                distance_units=u.dimensionless,
                npoints=1000):

        if (field not in rcParams["mesh.variables"] and
           field not in rcParams["swarm.variables"]):
            raise ValueError("""{0} is not a valid field, \n
                                Valid fields are {1} or {2}""".format(
                                    field, rcParams["mesh.variables"],
                                    rcParams["swarm.variables"]))

        start_point = np.array([nd(val) for val in start_point])
        end_point = np.array([nd(val) for val in end_point])

        points = [start_point, end_point]
        x_coords, y_coords = zip(*points)

        x = np.linspace(x_coords[0], x_coords[1], npoints)

        if x_coords[0] == x_coords[1]:
            y = np.linspace(y_coords[0], y_coords[1], npoints)
        else:
            f = interpolate.interp1d(x_coords, y_coords)
            y = f(x)

        dx = np.diff(x)
        dy = np.diff(y)
        distances = np.zeros(x.shape)
        distances[1:] = np.sqrt(dx**2 + dy**2)
        distances = np.cumsum(distances)

        obj = getattr(self, field)

        if isinstance(obj, SwarmVariable):
            obj = getattr(self, "proj" + field[0].upper() + field[1:])

        pts = np.array(zip(x, y))

        values = obj.evaluate(pts)

        distance_fact = Dimensionalize(1.0, distance_units)
        field_fact = Dimensionalize(1.0, field_units)

        distances *= distance_fact.magnitude
        values *= field_fact.magnitude

        return distances, values

    def output_glucifer_figures(self, step):
        """ Output glucifer Figures to the gldb store """

        import glucifer
        GluciferStore = glucifer.Store(os.path.join(self.outputDir,
                                       "glucifer"))
        GluciferStore.step = step

        for field in rcParams["glucifer.outputs"]:
            if getattr(self, field):
                func = eval("self.plot." + field)
                fig = func(store=GluciferStore, show=False)
                fig.save()

    def add_visugrid(self, elementRes, minCoord=None, maxCoord=None):
        """ Add a tracking grid to the Model

        This is essentially a lagrangian grid that deforms with the materials.

        Parameters:
        -----------
            elementRes:
                Grid resolution in number of elements
                along each axis (x, y, z).
            minCoord:
                Minimum coordinate for each axis.
                Used to define the extent of the grid,
            maxCoord:
                Maximum coordinate for each axis.
                Used to define the extent of the grid,
        """

        if not maxCoord:
            maxCoord = self.maxCoord

        if not minCoord:
            minCoord = self.minCoord

        self._visugrid = Visugrid(self, elementRes, minCoord, maxCoord,
                                  self.velocityField)

    def _save_field(self, field, checkpointID, units=None):
        """ Save Field """

        if field in rcParams["mesh.variables"]:
            if not units:
                try:
                    units = rcParams[field + ".SIunits"]
                except KeyError:
                    units = None

            if self._advector:
                mesh_name = 'mesh-%s' % checkpointID
                mesh_prefix = os.path.join(self.outputDir, mesh_name)
            else:
                mesh_name = 'mesh'
                mesh_prefix = os.path.join(self.outputDir, mesh_name)

            mH = self.mesh.save('%s.h5' % mesh_prefix, units=u.kilometers,
                                time=self.time)
            file_prefix = os.path.join(self.outputDir, field + '-%s' % checkpointID)
            obj = getattr(self, field)
            handle = obj.save('%s.h5' % file_prefix, units=units, time=self.time)
            obj.xdmf('%s.xdmf' % file_prefix, handle, field, mH, mesh_name,
                     modeltime=self.time.magnitude)

        elif field in rcParams["swarm.variables"]:
            if not units:
                try:
                    units = rcParams[field + ".SIunits"]
                except KeyError:
                    units = None

            sH = self.swarm.save(os.path.join(self.outputDir,
                                 'swarm-%s.h5' % checkpointID),
                                 units=u.kilometers, time=self.time)
            file_prefix = os.path.join(self.outputDir,
                                       field + '-%s' % checkpointID)
            obj = getattr(self, field)
            handle = obj.save('%s.h5' % file_prefix, units=units, time=self.time)
            obj.xdmf('%s.xdmf' % file_prefix, handle, field, sH, 'swarm',
                     modeltime=self.time.magnitude)
        else:
            raise ValueError(field, ' is not a valid variable name \n')

    def _save_fields(self, fields, checkpointID, time=None):

        time = time if time else self.time

        if self._advector:
            mesh_name = 'mesh-%s' % checkpointID
            mesh_prefix = os.path.join(self.outputDir, mesh_name)
        else:
            mesh_name = 'mesh'
            mesh_prefix = os.path.join(self.outputDir, mesh_name)

        mH = self.mesh.save('%s.h5' % mesh_prefix, units=u.kilometers,
                            time=time)

        filename = "XDMF.fields."+str(checkpointID).zfill(5)+".xmf"
        filename = os.path.join(self.outputDir, filename)

        # First write the XDMF header
        string = uw.utils._xdmfheader()
        string += uw.utils._spacetimeschema(mH, mesh_name, time)

        for field in fields:
            if field == "temperature" and not self.temperature:
                continue
            if field in rcParams["mesh.variables"]:
                field = str(field)
                try:
                    units = rcParams[field + ".SIunits"]
                except KeyError:
                    units = None

                # Save the h5 file and write the field schema for
                # each one of the field variables
                obj = getattr(self, field)
                file_prefix = os.path.join(self.outputDir, field + '-%s' % checkpointID)
                handle = obj.save('%s.h5' % file_prefix, units=units,
                                  time=time)
                string += uw.utils._fieldschema(handle, field)

        # Write the footer to the xmf
        string += uw.utils._xdmffooter()

        # Write the string to file - only proc 0
        if uw.rank() == 0:
            with open(filename, "w") as xdmfFH:
                xdmfFH.write(string)
        uw.barrier()

    def _save_swarms(self, fields, checkpointID, time=None):

        time = time if time else self.time
        swarm_name = 'swarm-%s.h5' % checkpointID

        sH = self.swarm.save(os.path.join(self.outputDir,
                             swarm_name),
                             units=u.kilometers,
                             time=time)

        filename = "XDMF.swarms."+str(checkpointID).zfill(5)+".xmf"
        filename = os.path.join(self.outputDir, filename)

        # First write the XDMF header
        string = uw.utils._xdmfheader()
        string += uw.utils._swarmspacetimeschema(sH, swarm_name, time)

        for field in fields:
            if field in rcParams["swarm.variables"]:
                field = str(field)
                try:
                    units = rcParams[field + ".SIunits"]
                except KeyError:
                    units = None

                # Save the h5 file and write the field schema for
                # each one of the field variables
                obj = getattr(self, field)
                file_prefix = os.path.join(self.outputDir, field + '-%s' % checkpointID)
                handle = obj.save('%s.h5' % file_prefix, units=units, time=time)
                string += uw.utils._swarmvarschema(handle, field)

        # Write the footer to the xmf
        string += uw.utils._xdmffooter()

        # Write the string to file - only proc 0
        if uw.rank() == 0:
            with open(filename, "w") as xdmfFH:
                xdmfFH.write(string)
        uw.barrier()

    def save(self, filename=None):
        save_model(self, filename)

    def geometry_from_shapefile(self, filename, units=None):
        from ._utils import MoveImporter
        Importer = MoveImporter(filename, units=units)

        shape_dict = {name: []  for name in Importer.names}

        for polygon in Importer.generator:
            name = polygon["properties"]["Name"]
            vertices = polygon["coordinates"]
            shape = shapes.Polygon(vertices)
            shape_dict[name].append(shape)

        for name, shape in shape_dict.iteritems():
            mshape = shapes.MultiShape(shape)
            self.add_material(name=name,
                              shape=mshape,
                              fill=False)

        self._fill_model()

    def _adjust_tolerance(self):
        niteration = self._stokes_SLE._cself.nonLinearIteration_I
        nsteps = rcParams["nonlinear.tolerance.adjust.nsteps"]
        curResidual = self._stokes_SLE._cself.curResidual

        if curResidual > self._curTolerance:
            if (niteration % nsteps == 0 and self.step > 0):
                fact = rcParams["nonlinear.tolerance.adjust.factor"]
                self._curTolerance /= fact
                self._stokes_SLE._cself.nonLinearTolerance = self._curTolerance

    def velocity_rms(self):
        vdotv_fn = uw.function.math.dot(self.velocityField, self.velocityField)
        fn_2_integrate = (1., vdotv_fn)
        (v2, vol) = self.mesh.integrate(fn=fn_2_integrate)
        import math
        vrms = math.sqrt(v2/vol)
        #os.write(1, "Velocity rms (vrms): {0}".format(vrms))
        return vrms


def save_model(model, filename):
    if not filename:
        filename = model.name + ".json"

    path = os.path.join(model.outputDir, filename)
    with open(path, "w") as f:
        json.dump(model, f, sort_keys=True, indent=4, cls=json_encoder.ObjectEncoder)

def load_model(filename, step=None):
    """ Reload Model from json file """
    global scaling_coefficients

    with open(filename, "r") as f:
        model = json.load(f)

    # Set rcParams
    rcParams = model.pop("rcParams")

    # Set scaling
    scaling = model.pop("scaling")
    for elem in scaling_coefficients:
        decoder = json_encoder.ObjectDecoder()
        scaling_coefficients[elem] = decoder.json_to_model(scaling[elem])

    decoder = json_encoder.ObjectDecoder()
    Model = decoder.json_to_model(model)
    return Model


_html_global = OrderedDict()
_html_global["Number of Elements"] = "elementRes"
_html_global["length"] = "length"
_html_global["width"] = "width"
_html_global["height"] = "height"


def _model_html_repr(Model):
    header = "<table>"
    footer = "</table>"
    html = ""
    for key, val in _html_global.iteritems():
        value = Model.__dict__.get(val)
        html += "<tr><td>{0}</td><td>{1}</td></tr>".format(key, value)

    return header + html + footer<|MERGE_RESOLUTION|>--- conflicted
+++ resolved
@@ -779,11 +779,7 @@
         mat.capacity = self.capacity
         mat.radiogenicHeatProd = self.radiogenicHeatProd
 
-<<<<<<< HEAD
-        if isinstance(shape, (shapes.Layer, shapes.Layer2D, shapes.Layer3D, shapes.Box)):
-=======
         if hasattr(shape, "top"):
->>>>>>> ffbaa163
             mat.top = shape.top
         if hasattr(shape, "bottom"):
             mat.bottom = shape.bottom
