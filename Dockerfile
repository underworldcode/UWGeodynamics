<<<<<<< HEAD
FROM underworldcode/underworld2:dev
=======
>>>>>>> e1cb0211

# Stage 1: Inherit from underworldcode/underworld2:dev and install dependency packages for Badlands
##########
FROM underworldcode/underworld2:dev as base_runtime
MAINTAINER https://github.com/underworldcode/
# install runtime requirements
USER root
RUN apt-get update -qq \
&&  DEBIAN_FRONTEND=noninteractive apt-get install -yq --no-install-recommends \
        libxml2 \
        libpython3.7
RUN PYTHONPATH= /usr/bin/pip3 install --no-cache-dir setuptools scons 
# setup further virtualenv to avoid double copying back previous packages (h5py,mpi4py,etc)
RUN /usr/bin/python3 -m virtualenv --python=/usr/bin/python3 ${VIRTUAL_ENV}


# Stage 2: Build and install Badlands
##########
FROM base_runtime AS build_base
# install build requirements
RUN apt-get update -qq 
RUN DEBIAN_FRONTEND=noninteractive apt-get install -yq --no-install-recommends \
        build-essential \
        gfortran \
        python3-dev \
        swig \
        libxml2-dev
RUN PYTHONPATH= /usr/bin/pip3 install --no-cache-dir setuptools scons 
# setup further virtualenv to avoid double copying back previous packages (h5py,mpi4py,etc)
RUN /usr/bin/python3 -m virtualenv --python=/usr/bin/python3 ${VIRTUAL_ENV}
<<<<<<< HEAD
# Compile and install Badlands
RUN pip3 install badlands
=======
# Compile and install pyBadlands
RUN pip3 install --no-cache-dir pandas \
                ez_setup \ 
                tribad \
                git+https://github.com/awickert/gFlex.git \
                git+https://github.com/matplotlib/legacycontour.git \
                git+https://github.com/matplotlib/cmocean.git \
                colorlover matplotlib
RUN git clone https://github.com/badlands-model/badlands.git badlands &&\
    cd badlands/badlands/ && \
    python3 setup.py install
>>>>>>> e1cb0211


# Stage 3: Resultant images
##########
FROM base_runtime
COPY --from=build_base ${VIRTUAL_ENV} ${VIRTUAL_ENV}
# Record Python packages, but only record system packages! 
# Not venv packages, which will be copied directly in.
RUN PYTHONPATH= /usr/bin/pip3 freeze >/opt/requirements.txt
# Record manually install apt packages.
RUN apt-mark showmanual >/opt/installed.txt
USER $NB_USER
WORKDIR $NB_WORK
CMD ["jupyter", "notebook", "--ip='0.0.0.0'", "--no-browser"]<|MERGE_RESOLUTION|>--- conflicted
+++ resolved
@@ -1,8 +1,3 @@
-<<<<<<< HEAD
-FROM underworldcode/underworld2:dev
-=======
->>>>>>> e1cb0211
-
 # Stage 1: Inherit from underworldcode/underworld2:dev and install dependency packages for Badlands
 ##########
 FROM underworldcode/underworld2:dev as base_runtime
@@ -16,7 +11,6 @@
 RUN PYTHONPATH= /usr/bin/pip3 install --no-cache-dir setuptools scons 
 # setup further virtualenv to avoid double copying back previous packages (h5py,mpi4py,etc)
 RUN /usr/bin/python3 -m virtualenv --python=/usr/bin/python3 ${VIRTUAL_ENV}
-
 
 # Stage 2: Build and install Badlands
 ##########
@@ -32,22 +26,8 @@
 RUN PYTHONPATH= /usr/bin/pip3 install --no-cache-dir setuptools scons 
 # setup further virtualenv to avoid double copying back previous packages (h5py,mpi4py,etc)
 RUN /usr/bin/python3 -m virtualenv --python=/usr/bin/python3 ${VIRTUAL_ENV}
-<<<<<<< HEAD
 # Compile and install Badlands
 RUN pip3 install badlands
-=======
-# Compile and install pyBadlands
-RUN pip3 install --no-cache-dir pandas \
-                ez_setup \ 
-                tribad \
-                git+https://github.com/awickert/gFlex.git \
-                git+https://github.com/matplotlib/legacycontour.git \
-                git+https://github.com/matplotlib/cmocean.git \
-                colorlover matplotlib
-RUN git clone https://github.com/badlands-model/badlands.git badlands &&\
-    cd badlands/badlands/ && \
-    python3 setup.py install
->>>>>>> e1cb0211
 
 
 # Stage 3: Resultant images
